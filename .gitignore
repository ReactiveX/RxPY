*.py[cod]

# C extensions
*.so

# Packages
*.egg
*.egg-info
dist
build
eggs
parts
bin
var
sdist
develop-eggs
.installed.cfg
lib
lib64

# Installer logs
pip-log.txt

# Unit test / coverage reports
.coverage
.tox
nosetests.xml

# Translations
*.mo

# Mr Developer
.mr.developer.cfg
.project
.pydevproject
<<<<<<< HEAD
=======

# Visual studio
*.suo
*.DotSettings.user

# Log files
*.log
>>>>>>> 40571f4091103c01920119f2cd8332b56853732a<|MERGE_RESOLUTION|>--- conflicted
+++ resolved
@@ -33,13 +33,10 @@
 .mr.developer.cfg
 .project
 .pydevproject
-<<<<<<< HEAD
-=======
 
 # Visual studio
 *.suo
 *.DotSettings.user
 
 # Log files
-*.log
->>>>>>> 40571f4091103c01920119f2cd8332b56853732a+*.log