--- conflicted
+++ resolved
@@ -1,5 +1,5 @@
 from typing import Iterable
-from rx.core.bases.scheduler import Scheduler
+
 from rx import config
 from rx.core import Observable, AnonymousObservable
 from rx.concurrency import current_thread_scheduler
@@ -12,16 +12,10 @@
 
     1 - res = rx.Observable.from_iterable([1,2,3])
 
-<<<<<<< HEAD
+    Keyword arguments:
+    iterable - An python iterable
+
     Returns the observable sequence whose elements are pulled from the
-=======
-    Keyword arguments:
-    :param iterable: an iterable
-    :param Scheduler scheduler: [Optional] Scheduler to run the
-        enumeration of the input sequence on.
-
-    :returns: The observable sequence whose elements are pulled from the
->>>>>>> 77b2b5d6
         given enumerable sequence.
     """
 
