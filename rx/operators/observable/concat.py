--- conflicted
+++ resolved
@@ -1,12 +1,6 @@
 from rx.core import Observable, AnonymousObservable, Disposable
 from rx.disposables import SingleAssignmentDisposable, CompositeDisposable, SerialDisposable
-<<<<<<< HEAD
 from rx.concurrency import current_thread_scheduler
-from rx.internal import extensionmethod, extensionclassmethod
-from rx.internal import Iterable
-=======
-from rx.concurrency import CurrentThreadScheduler
->>>>>>> 77b2b5d6
 
 
 def concat(*args: Observable) -> Observable:
@@ -18,15 +12,7 @@
     sequence, in sequential order.
     """
 
-<<<<<<< HEAD
-    if isinstance(args[0], list) or isinstance(args[0], Iterable):
-        sources = args[0]
-    else:
-        sources = list(args)
-=======
-    scheduler = CurrentThreadScheduler()
     sources = list(args)
->>>>>>> 77b2b5d6
 
     def subscribe(observer, scheduler=None):
         scheduler = scheduler or current_thread_scheduler
@@ -60,20 +46,4 @@
             is_disposed.append(True)
 
         return CompositeDisposable(subscription, cancelable, Disposable.create(dispose))
-<<<<<<< HEAD
-    return AnonymousObservable(subscribe)
-
-
-@extensionmethod(Observable)
-def concat_all(self):
-    """Concatenates an observable sequence of observable sequences.
-
-    Returns an observable sequence that contains the elements of each
-    observed inner sequence, in sequential order.
-    """
-
-    return self.merge(1)
-=======
-
-    return AnonymousObservable(subscribe)
->>>>>>> 77b2b5d6
+    return AnonymousObservable(subscribe)