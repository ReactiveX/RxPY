import logging
from datetime import datetime, timedelta
from six import add_metaclass

from rx.internal.utils import add_ref
from rx.observable import Observable
from rx.anonymousobservable import AnonymousObservable
from rx.subjects import Subject
from rx.disposables import CompositeDisposable, \
    SingleAssignmentDisposable, SerialDisposable, RefCountDisposable
from rx.concurrency import timeout_scheduler
from rx.internal import ExtensionMethod

log = logging.getLogger("Rx")

# Rx Utils
class TimeInterval(object):
    def __init__(self, value, interval):
        self.value = value
        self.interval = interval

    #def __str__(self):
    #    return "%s@%s" % (self.value, self.interval)

    #def equals(other):
    #    return other.interval == self.interval and other.value == self.value


class Timestamp(object):
    def __init__(self, value, timestamp):
        self.value = value
        self.timestamp = timestamp

    #def __str__(self):
    #    return "%s@%s" % (self.value, self.timestamp)

    #def equals(other):
    #    return other.timestamp == self.timestamp and other.value == self.value

@add_metaclass(ExtensionMethod)
class ObservableTime(Observable):


    def buffer_with_time(self, timespan, timeshift=None, scheduler=None):
        """Projects each element of an observable sequence into zero or more
        buffers which are produced based on timing information.

        1 - res = xs.buffer_with_time(1000) # non-overlapping segments of 1 second
        2 - res = xs.buffer_with_time(1000, 500) # segments of 1 second with time shift 0.5 seconds

        Keyword arguments:
        timespan -- Length of each buffer (specified as an integer denoting
            milliseconds).
        timeshift -- [Optional] Interval between creation of consecutive
            buffers (specified as an integer denoting milliseconds), or an
            optional scheduler parameter. If not specified, the time shift
            corresponds to the timespan parameter, resulting in non-overlapping
            adjacent buffers.
        scheduler -- [Optional] Scheduler to run buffer timers on. If not
            specified, the timeout scheduler is used.

        Returns an observable sequence of buffers.
        """
        if not timeshift:
            timeshift = timespan

        scheduler = scheduler or timeout_scheduler

        return self.window_with_time(timespan, timeshift, scheduler) \
            .select_many(lambda x: x.to_array())


    def buffer_with_time_or_count(self, timespan, count, scheduler):
        """Projects each element of an observable sequence into a buffer that
        is completed when either it's full or a given amount of time has
        elapsed.

        1 - res = source.bufferWithTimeOrCount(5000, 50); # 5s or 50 items in an array
        2 - res = source.bufferWithTimeOrCount(5000, 50, Scheduler.timeout); # 5s or 50 items in an array

        Keyword arguments:
        timespan -- Maximum time length of a buffer.
        count -- Maximum element count of a buffer.
        scheduler -- [Optional] Scheduler to run bufferin timers on. If not
            specified, the timeout scheduler is used.

        Returns an observable sequence of buffers.
        """
        scheduler = scheduler or timeout_scheduler
        return self.window_with_time_or_count(timespan, count, scheduler) \
            .select_many(lambda x: x.to_array())

    def time_interval(self, scheduler):
        """Records the time interval between consecutive values in an
        observable sequence.

        1 - res = source.time_interval();
        2 - res = source.time_interval(Scheduler.timeout)

        Keyword arguments:
        scheduler -- [Optional] Scheduler used to compute time intervals. If
            not specified, the timeout scheduler is used.

        Return An observable sequence with time interval information on values.
        """
        source = self
        scheduler = scheduler or timeout_scheduler

        def defer():
            last = [scheduler.now()]

            def selector(x):
                now = scheduler.now()
                span = now - last[0]
                last[0] = now
                return TimeInterval(value=x, interval=span)

            return source.select(selector)
        return Observable.defer(defer)

    def timeout_with_selector(self, first_timeout=None, timeout_duration_selector=None, other=None):
        """Returns the source observable sequence, switching to the other
        observable sequence if a timeout is signaled.

        1 - res = source.timeoutWithSelector(Rx.Observable.timer(500));
        2 - res = source.timeoutWithSelector(Rx.Observable.timer(500), function (x) { return Rx.Observable.timer(200); });
        3 - res = source.timeoutWithSelector(Rx.Observable.timer(500), function (x) { return Rx.Observable.timer(200); }, Rx.Observable.returnValue(42));

        [first_timeout]  Observable sequence that represents the timeout for the first element. If not provided, this defaults to Observable.never().
        [timeout_Duration_selector] Selector to retrieve an observable sequence that represents the timeout between the current element and the next element.
        [other]  Sequence to return in case of a timeout. If not provided, this is set to Observable.throwException().

        Returns the source sequence switching to the other sequence in case of
        a timeout.
        """

        first_timeout = first_timeout or Observable.never()
        other = other or Observable.throw_exception(Exception('Timeout'))
        source = self


        def subscribe(observer):
            subscription = SerialDisposable()
            timer = SerialDisposable()
            original = SingleAssignmentDisposable()

            subscription.disposable = original

            switched = False
            _id = [0]

            def set_timer(timeout):
                my_id = _id[0]

                def timer_wins():
                    return _id[0] == my_id

                d = SingleAssignmentDisposable()
                timer.disposable = d

                def on_next(x):
                    if timer_wins():
                        subscription.disposable = other.subscribe(observer)

                    d.dispose()

                def on_error(e):
                    if timer_wins():
                        observer.on_error(e)

                def on_completed():
                    if timer_wins():
                        subscription.disposable = other.subscribe(observer)

                d.disposable = timeout.subscribe(on_next, on_error, on_completed)

            set_timer(first_timeout)

            def observer_wins():
                res = not switched
                if res:
                    _id[0] += 1

                return res

            def on_next(x):
                if observer_wins():
                    observer.on_next(x)
                    timeout = None
                    try:
                        timeout = timeout_duration_selector(x)
                    except Exception as e:
                        observer.on_error(e)
                        return

                    set_timer(timeout)

            def on_error(e):
                if observer_wins():
                    observer.on_error(e)

            def on_completed():
                if observer_wins():
                    observer.on_completed()

            original.disposable = source.subscribe(on_next, on_error, on_completed)
            return CompositeDisposable(subscription, timer)
        return AnonymousObservable(subscribe)

    @classmethod
    def generate_with_relative_time(cls, initial_state, condition, iterate, result_selector, time_selector, scheduler=None):
        """Generates an observable sequence by iterating a state from an
        initial state until the condition fails.
<<<<<<< HEAD
        
        res = source.generate_with_relative_time(0, 
            lambda x: True, 
            lambda x: x + 1, 
            lambda x: x, 
            lambda x: 500)
    
=======

        res = source.generate_with_relative_time(0,
            lambda x: True,
            lambda x: x + 1,
            lambda x: x,
            lambda x: 500

>>>>>>> 3d84b0e8
        initial_state -- Initial state.
        condition -- Condition to terminate generation (upon returning false).
        iterate -- Iteration step function.
        result_selector -- Selector function for results produced in the
            sequence.
        time_selector -- Time selector function to control the speed of values
            being produced each iteration, returning integer values denoting
            milliseconds.
        scheduler -- [Optional] Scheduler on which to run the generator loop.
            If not specified, the timeout scheduler is used.

        Returns the generated sequence.
        """
        scheduler = scheduler or timeout_scheduler

        def subscribe(observer):
            state = [initial_state]
            has_result = [False]
            result = [None]
            first = [True]
            time = None

            def action(this):
                if has_result[0]:
                    observer.on_next(result[0])

                try:
                    if first[0]:
                        first[0] = False
                    else:
                        state[0] = iterate(state[0])

                    has_result[0] = condition(state[0])
                    if has_result[0]:
                        result[0] = result_selector(state[0])
                        time = time_selector(state[0])

                except Exception as e:
                    observer.on_error(e)
                    return

                if has_result[0]:
                    this(time)
                else:
                    observer.on_completed()

            return scheduler.schedule_recursive_with_relative(0, action)
        return AnonymousObservable(subscribe)
<|MERGE_RESOLUTION|>--- conflicted
+++ resolved
@@ -211,7 +211,6 @@
     def generate_with_relative_time(cls, initial_state, condition, iterate, result_selector, time_selector, scheduler=None):
         """Generates an observable sequence by iterating a state from an
         initial state until the condition fails.
-<<<<<<< HEAD
         
         res = source.generate_with_relative_time(0, 
             lambda x: True, 
@@ -219,15 +218,6 @@
             lambda x: x, 
             lambda x: 500)
     
-=======
-
-        res = source.generate_with_relative_time(0,
-            lambda x: True,
-            lambda x: x + 1,
-            lambda x: x,
-            lambda x: 500
-
->>>>>>> 3d84b0e8
         initial_state -- Initial state.
         condition -- Condition to terminate generation (upon returning false).
         iterate -- Iteration step function.
