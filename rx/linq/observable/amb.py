--- conflicted
+++ resolved
@@ -37,20 +37,12 @@
                 if not choice[0]:
                     choice[0] = left_choice
                     right_subscription.dispose()
-<<<<<<< HEAD
 
-=======
-                
->>>>>>> 2d837b53
             def choice_right():
                 if not choice[0]:
                     choice[0] = right_choice
                     left_subscription.dispose()
-<<<<<<< HEAD
 
-=======
-                
->>>>>>> 2d837b53
             def on_next_left(value):
                 with self.lock:
                     choice_left()
@@ -62,24 +54,15 @@
                     choice_left()
                 if choice[0] == left_choice:
                     observer.on_error(err)
-<<<<<<< HEAD
-                
-=======
 
->>>>>>> 2d837b53
             def on_completed_left():
                 with self.lock:
                     choice_left()
                 if choice[0] == left_choice:
                     observer.on_completed()
 
-<<<<<<< HEAD
             ld = left_source.subscribe(on_next_left, on_error_left,
                                        on_completed_left)
-=======
-            ld = left_source.subscribe(on_next_left, on_error_left, 
-                                    on_completed_left)
->>>>>>> 2d837b53
             left_subscription.disposable = ld
 
             def on_next_right(value):
@@ -87,32 +70,20 @@
                     choice_right()
                 if choice[0] == right_choice:
                     observer.on_next(value)
-<<<<<<< HEAD
 
-=======
-    
->>>>>>> 2d837b53
             def on_error_right(err):
                 with self.lock:
                     choice_right()
                 if choice[0] == right_choice:
                     observer.on_error(err)
-<<<<<<< HEAD
-            
-=======
 
->>>>>>> 2d837b53
             def on_completed_right():
                 with self.lock:
                     choice_right()
                 if choice[0] == right_choice:
                     observer.on_completed()
 
-<<<<<<< HEAD
             rd = right_source.subscribe(on_next_right, on_error_right,
-=======
-            rd = right_source.subscribe(on_next_right, on_error_right, 
->>>>>>> 2d837b53
                                         on_completed_right)
             right_subscription.disposable = rd
             return CompositeDisposable(left_subscription, right_subscription)
