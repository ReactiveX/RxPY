import types
from typing import Callable, Any, Iterable
from abc import abstractmethod

from rx import config
from .anonymousobserver import AnonymousObserver
from . import bases
from . import Scheduler


class Observable(bases.Observable):
    """Represents a push-style collection."""

    def __init__(self):
        self.lock = config["concurrency"].RLock()

        # Deferred instance method assignment:
        # TODO will be removed when extensionmethods are gone
        for name, method in self._methods:
            setattr(self, name, types.MethodType(method, self))

    def __add__(self, other):
        """Pythonic version of concat

        Example:
        zs = xs + ys
        Returns self.concat(other)"""
        from ..operators.observable.concat import concat
        return concat(self, other)

    def __iadd__(self, other):
        """Pythonic use of concat

        Example:
        xs += ys

        Returns self.concat(self, other)"""
        from ..operators.observable.concat import concat
        return concat(self, other)

    def __or__(self, other):
        """Forward pipe operator."""
        return other(self)

    def subscribe(self, observer=None, scheduler=None):
        """Subscribe an observer to the observable sequence.

        Examples:
        1 - source.subscribe()
        2 - source.subscribe(observer)

        Keyword arguments:
        observer -- [Optional] The object that is to receive
            notifications.

        Return disposable object representing an observer's subscription
            to the observable sequence.
        """

        from .subscribe import subscribe
        source = self
        return subscribe(source, observer, scheduler)

    def subscribe_callbacks(self, send=None, throw=None, close=None, scheduler=None):
        """Subscribe callbacks to the observable sequence.

        Examples:
        1 - source.subscribe()
        2 - source.subscribe_callbacks(send)
        3 - source.subscribe_callbacks(send, throw)
        4 - source.subscribe_callbacks(send, throw, close)

        Keyword arguments:
        send -- [Optional] Action to invoke for each element in the
            observable sequence.
        throw -- [Optional] Action to invoke upon exceptional
            termination of the observable sequence.
        close -- [Optional] Action to invoke upon graceful
            termination of the observable sequence.

        Return disposable object representing an observer's subscription
            to the observable sequence.
        """

        observer = AnonymousObserver(send, throw, close)
        return self.subscribe(observer, scheduler)

    @abstractmethod
    def _subscribe_core(self, observer, scheduler=None):
        return NotImplemented

    def as_observable(self) -> 'Observable':
        """Hides the identity of an observable sequence.

        :returns: An observable sequence that hides the identity of the source
            sequence.
        :rtype: Observable
        """
        from ..operators.observable.asobservable import as_observable
        source = self
        return as_observable(source)

    def concat(self, *args: 'Observable') -> 'Observable':
        """Concatenates all the observable sequences. This takes in either an
        array or variable arguments to concatenate.

        1 - concatenated = xs.concat(ys, zs)

        Returns an observable sequence that contains the elements of each given
        sequence, in sequential order.
        """
        from ..operators.observable.concat import concat
        source = self
        return concat(source, *args)

    def concat_all(self):
        """Concatenates an observable sequence of observable sequences.

        Returns an observable sequence that contains the elements of each
        observed inner sequence, in sequential order.
        """

        return self.merge(1)

    def concat_map(self, mapper: Callable[[Any], Any]):
        """Maps each emission to an Observable and fires its emissions.
        It will only fire each resulting Observable sequentially.
        The next derived Observable will not start its emissions until
        the current one calls close
        """
        return self.map(mapper).concat_all()

    @classmethod
    def create(cls, subscribe):
        from ..operators.observable.create import create
        return create(subscribe)

    create_with_disposable = create

    @classmethod
    def defer(cls, observable_factory: Callable[[Any], 'Observable']) -> 'Observable':
        """Returns an observable sequence that invokes the specified
        factory function whenever a new observer subscribes.

        Example:
        1 - res = rx.Observable.defer(lambda: rx.Observable.from_([1,2,3]))

        Keyword arguments:
        :param types.FunctionType observable_factory: Observable factory
        function to invoke for each observer that subscribes to the
        resulting sequence.

        :returns: An observable sequence whose observers trigger an
        invocation of the given observable factory function.
        :rtype: Observable
        """
        from ..operators.observable.defer import defer
        return defer(observable_factory)

    @classmethod
    def empty(cls):
        """Returns an empty observable sequence.

        1 - res = rx.Observable.empty()

        scheduler -- Scheduler to send the termination call on.

        Returns an observable sequence with no elements.
        """
        from ..operators.observable.empty import empty
        return empty()

    def filter(self, predicate: Callable[[Any], bool]) -> 'Observable':
        """Filters the elements of an observable sequence based on a
        predicate.

        1 - source.filter(lambda value: value < 10)

        Keyword arguments:
        predicate -- A function to test each source element for a
            condition.

        Returns an observable sequence that contains elements from the
        input sequence that satisfy the condition.
        """
        from ..operators.observable.filter import filter as _filter
        source = self
        return _filter(predicate, source)

    def filter_indexed(self, predicate: Callable[[Any, int], bool]) -> 'Observable':
        """Filters the elements of an observable sequence based on a
        predicate by incorporating the element's index.

        1 - source.filter(lambda value, index: value < 10 or index < 10)

        Keyword arguments:
        predicate - A function to test each source element for a
            condition; the second parameter of the function represents
            the index of the source element.

        Returns an observable sequence that contains elements from the
        input sequence that satisfy the condition.
        """

        from ..operators.observable.filter import filter_indexed
        source = self
        return filter_indexed(predicate, source)

    @classmethod
<<<<<<< HEAD
    def from_callable(cls, supplier: Callable) -> "Observable":
=======
    def from_callable(cls, supplier: Callable, scheduler: Scheduler=None) -> 'Observable':
>>>>>>> 77b2b5d6
        """Returns an observable sequence that contains a single element generate from a supplier,
        using the specified scheduler to send out observer messages.

        example
        res = rx.Observable.from_callable(lambda: calculate_value())
        res = rx.Observable.from_callable(lambda: 1 / 0) # emits an error

        Keyword arguments:
        supplier -- Single element in the resulting observable sequence.
        scheduler -- [Optional] Scheduler to send the single element on. If
            not specified, defaults to Scheduler.immediate.

        Returns an observable sequence containing the single specified
        element derived from the supplier
        """
        from ..operators.observable.returnvalue import from_callable
        return from_callable(supplier)

    @classmethod
<<<<<<< HEAD
    def from_iterable(cls, iterable: Iterable):
=======
    def from_iterable(cls, iterable: Iterable, scheduler: Scheduler=None) -> 'Observable':
>>>>>>> 77b2b5d6
        """Converts an array to an observable sequence, using an optional
        scheduler to enumerate the array.

        1 - res = rx.Observable.from_iterable([1,2,3])
        2 - res = rx.Observable.from_iterable([1,2,3], rx.Scheduler.timeout)

        Keyword arguments:
        :param Observable cls: Observable class
        :param Scheduler scheduler: [Optional] Scheduler to run the
            enumeration of the input sequence on.

        :returns: The observable sequence whose elements are pulled from the
            given enumerable sequence.
        :rtype: Observable
        """
        from ..operators.observable.fromiterable import from_iterable
        return from_iterable(iterable)

    from_ = from_iterable
    from_list = from_iterable

    def map(self, mapper: Callable[[Any], Any]) -> 'Observable':
        """Project each element of an observable sequence into a new form
        by incorporating the element's index.

        1 - source.map(lambda value: value * value)

        Keyword arguments:
        mapper -- A transform function to apply to each source element; the
            second parameter of the function represents the index of the
            source element.

        Returns an observable sequence whose elements are the result of
        invoking the transform function on each element of source.
        """

        from ..operators.observable.map import map as _map
        source = self
        return _map(mapper, source)

    def map_indexed(self, mapper: Callable[[Any, int], Any]) -> 'Observable':
        from ..operators.observable.map import map_indexed
        source = self
        return map_indexed(mapper, source)

    @classmethod
    def never(cls):
        """Returns a non-terminating observable sequence, which can be used to
        denote an infinite duration (e.g. when using reactive joins).

        Returns an observable sequence whose observers will never get called.
        """
        from ..operators.observable.never import never
        return never()

    def reduce(self, accumulator: Callable[[Any, Any], Any], seed: Any=None) -> 'Observable':
        """Applies an accumulator function over an observable sequence,
        returning the result of the aggregation as a single element in the
        result sequence. The specified seed value is used as the initial
        accumulator value.

        For aggregation behavior with incremental intermediate results, see
        Observable.scan.

        Example:
        1 - res = source.reduce(lambda acc, x: acc + x)
        2 - res = source.reduce(lambda acc, x: acc + x, 0)

        Keyword arguments:
        :param types.FunctionType accumulator: An accumulator function to be
            invoked on each element.
        :param T seed: Optional initial accumulator value.

        :returns: An observable sequence containing a single element with the
            final accumulator value.
        :rtype: Observable
        """
        from ..operators.observable.reduce import reduce
        source = self
        return reduce(source, accumulator, seed)

    aggregate = reduce

    @classmethod
<<<<<<< HEAD
    def return_value(cls, value) -> "Observable":
=======
    def return_value(cls, value, scheduler: Scheduler=None) -> 'Observable':
>>>>>>> 77b2b5d6
        """Returns an observable sequence that contains a single element,
        using the specified scheduler to send out observer messages.
        There is an alias called 'just'.

        example
        res = rx.Observable.return(42)

        Keyword arguments:
        value -- Single element in the resulting observable sequence.

        Returns an observable sequence containing the single specified
        element.
        """
        from ..operators.observable.returnvalue import return_value
        return return_value(value)

    just = return_value

    def scan(self, accumulator: Callable[[Any, Any], Any], seed: Any=None):
        """Applies an accumulator function over an observable sequence and
        returns each intermediate result. The optional seed value is used as
        the initial accumulator value. For aggregation behavior with no
        intermediate results, see Observable.aggregate.

        1 - scanned = source.scan(lambda acc, x: acc + x)
        2 - scanned = source.scan(lambda acc, x: acc + x, 0)

        Keyword arguments:
        accumulator -- An accumulator function to be invoked on each element.
        seed -- [Optional] The initial accumulator value.

        Returns an observable sequence containing the accumulated values.
        """
        from ..operators.observable.scan import scan
        source = self
        return scan(source, accumulator, seed)

    def skip(self, count: int) -> 'Observable':
        """Bypasses a specified number of elements in an observable
        sequence and then returns the remaining elements.

        Keyword arguments:
        count -- The number of elements to skip before returning the
            remaining elements.

        Returns an observable sequence that contains the elements that
        occur after the specified index in the input sequence.
        """
        from ..operators.observable.skip import skip
        source = self
        return skip(count, source)

    def skip_last(self, count: int) -> 'Observable':
        """Bypasses a specified number of elements in an observable
        sequence and then returns the remaining elements.

        Keyword arguments:
        count -- The number of elements to skip before returning the
            remaining elements.

        Returns an observable sequence that contains the elements that
        occur after the specified index in the input sequence.
        """
        from ..operators.observable.skiplast import skip_last
        source = self
        return skip_last(count, source)

<<<<<<< HEAD
    def start_with(self, *args, **kwargs) -> "Observable":
        """Prepends a sequence of values to an observable.
=======
    def start_with(self, *args, **kwargs) -> 'Observable':
        """Prepends a sequence of values to an observable sequence with an
        optional scheduler and an argument list of values to prepend.
>>>>>>> 77b2b5d6

        1 - source.start_with(1, 2, 3)

        Returns the source sequence prepended with the specified values.
        """
        from ..operators.observable.startswith import start_with
        source = self
        return start_with(source, *args, **kwargs)

<<<<<<< HEAD
    def take(self, count: int) -> "Observable":
=======
    def take(self, count: int, scheduler=None) -> 'Observable':
>>>>>>> 77b2b5d6
        """Returns a specified number of contiguous elements from the
        start of an observable sequence.

        1 - source.take(5)

        Keyword arguments:
        count -- The number of elements to return.

        Returns an observable sequence that contains the specified
        number of elements from the start of the input sequence.
        """
        from ..operators.observable.take import take
        source = self
        return take(count, source)

    def take_last(self, count: int) -> 'Observable':
        """Returns a specified number of contiguous elements from the
        end of an observable sequence.

        Example:
        res = source.take_last(5)

        Description:
        This operator accumulates a buffer with a length enough to store
        elements count elements. Upon completion of the source sequence,
        this buffer is drained on the result sequence. This causes the
        elements to be delayed.

        Keyword arguments:
        count - Number of elements to take from the end of the source
            sequence.

        Returns an observable sequence containing the specified number
            of elements from the end of the source sequence.
        """
        from ..operators.observable.takelast import take_last
        source = self
        return take_last(count, source)

    def to_iterable(self) -> 'Observable':
        """Creates an iterable from an observable sequence.

        :returns: An observable sequence containing a single element with a list
        containing all the elements of the source sequence.
        :rtype: Observable
        """
        from ..operators.observable.toiterable import to_iterable
        source = self
        return to_iterable(source)<|MERGE_RESOLUTION|>--- conflicted
+++ resolved
@@ -5,7 +5,6 @@
 from rx import config
 from .anonymousobserver import AnonymousObserver
 from . import bases
-from . import Scheduler
 
 
 class Observable(bases.Observable):
@@ -207,11 +206,7 @@
         return filter_indexed(predicate, source)
 
     @classmethod
-<<<<<<< HEAD
-    def from_callable(cls, supplier: Callable) -> "Observable":
-=======
-    def from_callable(cls, supplier: Callable, scheduler: Scheduler=None) -> 'Observable':
->>>>>>> 77b2b5d6
+    def from_callable(cls, supplier: Callable) -> 'Observable':
         """Returns an observable sequence that contains a single element generate from a supplier,
         using the specified scheduler to send out observer messages.
 
@@ -231,11 +226,7 @@
         return from_callable(supplier)
 
     @classmethod
-<<<<<<< HEAD
-    def from_iterable(cls, iterable: Iterable):
-=======
-    def from_iterable(cls, iterable: Iterable, scheduler: Scheduler=None) -> 'Observable':
->>>>>>> 77b2b5d6
+    def from_iterable(cls, iterable: Iterable) -> 'Observable':
         """Converts an array to an observable sequence, using an optional
         scheduler to enumerate the array.
 
@@ -320,11 +311,7 @@
     aggregate = reduce
 
     @classmethod
-<<<<<<< HEAD
-    def return_value(cls, value) -> "Observable":
-=======
-    def return_value(cls, value, scheduler: Scheduler=None) -> 'Observable':
->>>>>>> 77b2b5d6
+    def return_value(cls, value) -> 'Observable':
         """Returns an observable sequence that contains a single element,
         using the specified scheduler to send out observer messages.
         There is an alias called 'just'.
@@ -392,14 +379,8 @@
         source = self
         return skip_last(count, source)
 
-<<<<<<< HEAD
-    def start_with(self, *args, **kwargs) -> "Observable":
+    def start_with(self, *args, **kwargs) -> 'Observable':
         """Prepends a sequence of values to an observable.
-=======
-    def start_with(self, *args, **kwargs) -> 'Observable':
-        """Prepends a sequence of values to an observable sequence with an
-        optional scheduler and an argument list of values to prepend.
->>>>>>> 77b2b5d6
 
         1 - source.start_with(1, 2, 3)
 
@@ -409,11 +390,7 @@
         source = self
         return start_with(source, *args, **kwargs)
 
-<<<<<<< HEAD
-    def take(self, count: int) -> "Observable":
-=======
-    def take(self, count: int, scheduler=None) -> 'Observable':
->>>>>>> 77b2b5d6
+    def take(self, count: int) -> 'Observable':
         """Returns a specified number of contiguous elements from the
         start of an observable sequence.
 
