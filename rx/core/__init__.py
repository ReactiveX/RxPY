--- conflicted
+++ resolved
@@ -1,20 +1,3 @@
-<<<<<<< HEAD
-# flake8: noqa
-import sys
-
-from .bases.observer import Observer
-from .bases.disposable import Disposable
-from .bases.scheduler import Scheduler
-
-from .observable import Observable
-from .observerbase import ObserverBase
-from .anonymousobserver import AnonymousObserver
-from .anonymousobservable import AnonymousObservable
-
-from . import checkedobserver
-from . import observerextensions
-from . import disposableextensions
-=======
 # flake8: noqa
 from .bases.observer import Observer
 from .bases.scheduler import Scheduler
@@ -26,5 +9,4 @@
 from .anonymousobservable import AnonymousObservable
 
 from . import checkedobserver
-from . import observerextensions
->>>>>>> 796eb870
+from . import observerextensions