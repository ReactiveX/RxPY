# By design, pylint: disable=C0302
import threading
from typing import Any, Callable, Optional, Union, TypeVar, cast, overload

from rx.disposable import Disposable
from rx.concurrency import current_thread_scheduler

from ..observer import AutoDetachObserver
from .. import typing, abc

A = TypeVar('A')
B = TypeVar('B')
C = TypeVar('C')
D = TypeVar('D')
E = TypeVar('E')
F = TypeVar('F')
G = TypeVar('G')


class Observable(typing.Observable):
    """Observable base class.

    Represents a push-style collection and contains all operators as
    methods to allow classic Rx chaining of operators."""

    def __init__(self, subscribe: Optional[Callable[[typing.Observer, Optional[typing.Scheduler]], typing.Disposable]] = None) -> None:
        """Creates an observable sequence object from the specified
        subscription function.

        Args:
            subscribe: Subscribe method implementation.
        """

        self.lock = threading.RLock()
        self._subscribe = subscribe

        super().__init__()

    def _subscribe_core(self, observer: typing.Observer, scheduler: typing.Scheduler = None):
        return self._subscribe(observer, scheduler) if self._subscribe else Disposable()

    def __await__(self) -> Any:
        """Awaits the given observable.

        Returns:
            The last item of the observable sequence.

        Raises:
            TypeError: If key is not of type int or slice
        """
        from ..operators.tofuture import _to_future
        return iter(self.pipe(_to_future()))

    def __add__(self, other):
        """Pythonic version of concat.

        Example:
            >>> zs = xs + ys

        Returns:
            self.concat(other)"""
        from rx import concat
        return concat(self, other)

    def __getitem__(self, key):
        """Slices the given observable using Python slice notation. The
        arguments to slice is start, stop and step given within
        brackets [] and separated with the ':' character. It is
        basically a wrapper around the operators skip(), skip_last(),
        take(), take_last() and filter().

        This marble diagram helps you remember how slices works with
        streams. Positive numbers is relative to the start of the
        events, while negative numbers are relative to the end (close)
        of the stream.

        r---e---a---c---t---i---v---e---|
        0   1   2   3   4   5   6   7   8
       -8  -7  -6  -5  -4  -3  -2  -1   0

        Examples:
            >>> result = source[1:10]
            >>> result = source[1:-2]
            >>> result = source[1:-1:2]

        Args:
            key: Slice object

        Returns:
            A sliced observable sequence.
        """

        if isinstance(key, slice):
            start, stop, step = key.start, key.stop, key.step
        elif isinstance(key, int):
            start, stop, step = key, key + 1, 1
        else:
            raise TypeError("Invalid argument type.")

        from ..operators.slice import _slice
        return _slice(start, stop, step)(self)

    def __iadd__(self, other):
        """Pythonic use of concat.

        Example:
            xs += ys

        Returns:
            rx.concat(self, other)
        """
        from rx import concat
        return concat(self, other)

    def subscribe(self,  # pylint: disable=too-many-arguments,arguments-differ
                  observer: Optional[Union[typing.Observer, typing.OnNext]] = None,
                  on_error: Optional[typing.OnError] = None,
                  on_completed: Optional[typing.OnCompleted] = None,
                  on_next: Optional[typing.OnNext] = None,
                  *,
                  scheduler: Optional[typing.Scheduler] = None,
                  ) -> typing.Disposable:
        """Subscribe an observer to the observable sequence.

        Examples:
            >>> source.subscribe()
            >>> source.subscribe(observer)
            >>> source.subscribe(observer, scheduler=scheduler)
            >>> source.subscribe(on_next)
            >>> source.subscribe(on_next, on_error)
            >>> source.subscribe(on_next, on_error, on_completed)
            >>> source.subscribe(on_next, on_error, on_completed, scheduler=scheduler)

        Args:
            observer: [Optional] The object that is to receive
                notifications. You may subscribe using an observer or
                callbacks, not both.
            scheduler: [Optional] The default scheduler to use for this
                subscription.

        Returns:
            Disposable object representing an observer's subscription
            to the observable sequence.
        """

        if observer:
            if isinstance(observer, typing.Observer) or hasattr(observer, "on_next"):
                on_next = cast(typing.Observer, observer).on_next
                on_error = cast(typing.Observer, observer).on_error
                on_completed = cast(typing.Observer, observer).on_completed
            else:
                on_next = observer

        return self.subscribe_(on_next, on_error, on_completed, scheduler)

    def subscribe_(self,
                   on_next: Optional[typing.OnNext] = None,
                   on_error: Optional[typing.OnError] = None,
                   on_completed: Optional[typing.OnCompleted] = None,
                   scheduler: Optional[typing.Scheduler] = None
                   ) -> typing.Disposable:
        """Subscribe callbacks to the observable sequence.

        Examples:
            >>> source.subscribe_(on_next)
            >>> source.subscribe_(on_next, on_error)
            >>> source.subscribe_(on_next, on_error, on_completed)

        Args:
            on_next: Action to invoke for each element in the observable
                sequence.
            on_error: Action to invoke upon exceptional termination of
                the observable sequence.
            on_completed: Action to invoke upon graceful termination of
                the observable sequence.
            scheduler: The scheduler to use for this subscription.

        Returns:
            Disposable object representing an observer's subscription
            to the observable sequence.
        """

        auto_detach_observer = AutoDetachObserver(on_next, on_error, on_completed)

        def fix_subscriber(subscriber):
            """Fixes subscriber to make sure it returns a Disposable instead
            of None or a dispose function"""
            if not hasattr(subscriber, "dispose"):
                subscriber = Disposable(subscriber)

            return subscriber

        def set_disposable(_: abc.Scheduler = None, __: Any = None):
            try:
                subscriber = self._subscribe_core(auto_detach_observer, scheduler)
            except Exception as ex:  # By design. pylint: disable=W0703
                if not auto_detach_observer.fail(ex):
                    raise
            else:
                auto_detach_observer.subscription = fix_subscriber(subscriber)

        # Subscribe needs to set up the trampoline before for subscribing.
        # Actually, the first call to Subscribe creates the trampoline so
        # that it may assign its disposable before any observer executes
        # OnNext over the CurrentThreadScheduler. This enables single-
        # threaded cancellation
        # https://social.msdn.microsoft.com/Forums/en-US/eb82f593-9684-4e27-
        # 97b9-8b8886da5c33/whats-the-rationale-behind-how-currentthreadsche
        # dulerschedulerequired-behaves?forum=rx
        if current_thread_scheduler.schedule_required():
            current_thread_scheduler.schedule(set_disposable)
        else:
            set_disposable()

        # Hide the identity of the auto detach observer
        return Disposable(auto_detach_observer.dispose)

<<<<<<< HEAD
    @overload
    def pipe(self, *operators: Callable[['Observable'], 'Observable']) -> 'Observable':  # pylint: disable=no-self-use
        """Compose multiple operators left to right.

        Composes zero or more operators into a functional composition.
        The operators are composed to right. A composition of zero
        operators gives back the original source.

        source.pipe() == source
        source.pipe(f) == f(source)
        source.pipe(g, f) == f(g(source))
        source.pipe(h, g, f) == f(g(h(source)))
        ...

        Returns the composed observable.
        """
        ...

    @overload
    def pipe(self) -> 'Observable':  # pylint: disable=function-redefined, no-self-use
        ...  # pylint: disable=pointless-statement

    @overload
    def pipe(self, op1: Callable[['Observable'], A]) -> A:  # pylint: disable=function-redefined, no-self-use
        ...  # pylint: disable=pointless-statement

    @overload
    def pipe(self,  # pylint: disable=function-redefined, no-self-use
             op1: Callable[['Observable'], A],
             op2: Callable[[A], B]) -> B:
        ...  # pylint: disable=pointless-statement

    @overload
    def pipe(self,  # pylint: disable=function-redefined, no-self-use
             op1: Callable[['Observable'], A],
             op2: Callable[[A], B],
             op3: Callable[[B], C]) -> C:
        ...  # pylint: disable=pointless-statement

    @overload
    def pipe(self,  # pylint: disable=function-redefined, no-self-use
             op1: Callable[['Observable'], A],
             op2: Callable[[A], B],
             op3: Callable[[B], C],
             op4: Callable[[C], D]) -> D:
        ...  # pylint: disable=pointless-statement

    @overload
    def pipe(self,  # pylint: disable=function-redefined, no-self-use, too-many-arguments
             op1: Callable[['Observable'], A],
             op2: Callable[[A], B],
             op3: Callable[[B], C],
             op4: Callable[[C], D],
             op5: Callable[[D], E]) -> E:
        ...  # pylint: disable=pointless-statement

    @overload
    def pipe(self,  # pylint: disable=function-redefined, no-self-use, too-many-arguments
             op1: Callable[['Observable'], A],
             op2: Callable[[A], B],
             op3: Callable[[B], C],
             op4: Callable[[C], D],
             op5: Callable[[D], E],
             op6: Callable[[E], F]) -> F:
        ...  # pylint: disable=pointless-statement

    @overload
    def pipe(self,  # pylint: disable=function-redefined, no-self-use, too-many-arguments
             op1: Callable[['Observable'], A],
             op2: Callable[[A], B],
             op3: Callable[[B], C],
             op4: Callable[[C], D],
             op5: Callable[[D], E],
             op6: Callable[[E], F],
             op7: Callable[[F], G]) -> G:
        ...  # pylint: disable=pointless-statement

    # pylint: disable=function-redefined
    def pipe(self, *operators: Callable[['Observable'], Any]) -> Any:
=======
    def pipe(self, *operators: Callable[['Observable'], 'Observable']) -> 'Observable':
>>>>>>> 1de28508
        """Compose multiple operators left to right.

        Composes zero or more operators into a functional composition.
        The operators are composed to right. A composition of zero
        operators gives back the original source.

        source.pipe() == source
        source.pipe(f) == f(source)
        source.pipe(g, f) == f(g(source))
        source.pipe(h, g, f) == f(g(h(source)))
        ...

        Returns the composed observable.
        """
        from ..pipe import pipe
        return pipe(*operators)(self)

    def run(self) -> Any:
        """Run source synchronously.

        Subscribes to the observable source. Then blocks and waits for the
        observable source to either complete or error. Returns the
        last value emitted, or throws exception if any error occurred.

        Examples:
            >>> result = run(source)

        Raises:
            SequenceContainsNoElementsError: if observable completes
                (on_completed) without any values being emitted.
            Exception: raises exception if any error (on_error) occurred.

        Returns:
            The last element emitted from the observable.
        """
        from ..run import run
        return run(self)<|MERGE_RESOLUTION|>--- conflicted
+++ resolved
@@ -215,7 +215,6 @@
         # Hide the identity of the auto detach observer
         return Disposable(auto_detach_observer.dispose)
 
-<<<<<<< HEAD
     @overload
     def pipe(self, *operators: Callable[['Observable'], 'Observable']) -> 'Observable':  # pylint: disable=no-self-use
         """Compose multiple operators left to right.
@@ -295,9 +294,6 @@
 
     # pylint: disable=function-redefined
     def pipe(self, *operators: Callable[['Observable'], Any]) -> Any:
-=======
-    def pipe(self, *operators: Callable[['Observable'], 'Observable']) -> 'Observable':
->>>>>>> 1de28508
         """Compose multiple operators left to right.
 
         Composes zero or more operators into a functional composition.
