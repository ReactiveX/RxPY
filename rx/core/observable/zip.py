--- conflicted
+++ resolved
@@ -1,3 +1,4 @@
+from asyncio import Future
 from threading import RLock
 from typing import Any, List, Optional, Tuple
 
@@ -5,7 +6,6 @@
 from rx.core import Observable, abc
 from rx.disposable import CompositeDisposable, SingleAssignmentDisposable
 from rx.internal.concurrency import synchronized
-from rx.internal.utils import is_future
 
 # pylint: disable=redefined-builtin
 
@@ -39,7 +39,7 @@
 
         @synchronized(lock)
         def next(i: int):
-            if all([len(q) for q in queues]):
+            if all(len(q) for q in queues):
                 try:
                     queued_values = [x.pop(0) for x in queues]
                     res = tuple(queued_values)
@@ -49,40 +49,38 @@
 
                 observer.on_next(res)
 
-<<<<<<< HEAD
-        subscriptions: List[Optional[abc.DisposableBase]] = [None] * n
-=======
                 # after sending the zipped values, complete the observer if at least one upstream observable
                 # is completed and its queue has length zero
-                if any((done for queue, done in zip(queues, is_completed) if len(queue)==0)):
+                if any(
+                    (
+                        done
+                        for queue, done in zip(queues, is_completed)
+                        if len(queue) == 0
+                    )
+                ):
                     observer.on_completed()
 
-        def completed(i):
+        def completed(i: int) -> None:
             is_completed[i] = True
             if len(queues[i]) == 0:
                 observer.on_completed()
 
-        subscriptions = [None] * n
->>>>>>> 2f81dc3e
+        subscriptions: List[Optional[abc.DisposableBase]] = [None] * n
 
         def func(i: int):
             source = sources[i]
             sad = SingleAssignmentDisposable()
             source: Observable[Any] = (
-                from_future(source) if is_future(source) else source
+                from_future(source) if isinstance(source, Future) else source
             )
 
             def on_next(x: Any):
                 queues[i].append(x)
                 next(i)
 
-<<<<<<< HEAD
             sad.disposable = source.subscribe_(
-                on_next, observer.on_error, observer.on_completed, scheduler
+                on_next, observer.on_error, lambda: completed(i), scheduler
             )
-=======
-            sad.disposable = source.subscribe_(on_next, observer.on_error, lambda: completed(i), scheduler)
->>>>>>> 2f81dc3e
             subscriptions[i] = sad
 
         for idx in range(n):
