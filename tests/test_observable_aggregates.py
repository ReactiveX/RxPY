from rx import Observable
from rx.testing import TestScheduler, ReactiveTest, is_prime, MockDisposable
from rx.disposables import Disposable, SerialDisposable

on_next = ReactiveTest.on_next
on_completed = ReactiveTest.on_completed
on_error = ReactiveTest.on_error
subscribe = ReactiveTest.subscribe
subscribed = ReactiveTest.subscribed
disposed = ReactiveTest.disposed
created = ReactiveTest.created

def test_aggregate_with_seed_empty():
    scheduler = TestScheduler()
    msgs = [on_next(150, 1), on_completed(250)]
    xs = scheduler.create_hot_observable(msgs)

    def create():
        return xs.aggregate(seed=42, accumulator=lambda acc, x: acc + x)
    
    res = scheduler.start(create=create).messages
    res.assert_equal(on_next(250, 42), on_completed(250))

def test_aggregate_with_seed_return():
    scheduler = TestScheduler()
    msgs = [on_next(150, 1), on_next(210, 24), on_completed(250)]
    xs = scheduler.create_hot_observable(msgs)
    
    def create():
        return xs.aggregate(seed=42, accumulator=lambda acc, x: acc + x)
        
    res = scheduler.start(create=create).messages
    res.assert_equal(on_next(250, 42 + 24), on_completed(250))

def test_aggregate_with_seed_throw():
    ex = 'ex'
    scheduler = TestScheduler()
    msgs = [on_next(150, 1), on_error(210, ex)]
    xs = scheduler.create_hot_observable(msgs)

    def create():
        return xs.aggregate(seed=42, accumulator=lambda acc, x: acc + x)
        
    res = scheduler.start(create=create).messages
    res.assert_equal(on_error(210, ex))

def test_aggregate_with_seed_never():
    scheduler = TestScheduler()
    msgs = [on_next(150, 1)]
    xs = scheduler.create_hot_observable(msgs)

    def create():
        return xs.aggregate(seed=42, accumulator=lambda acc, x: acc + x)
    
    res = scheduler.start(create=create).messages
    res.assert_equal()

# def test_AggregateWithSeed_Range():
#     scheduler = TestScheduler()
#     msgs = [on_next(150, 1), on_next(210, 0), on_next(220, 1), on_next(230, 2), on_next(240, 3), on_next(250, 4), on_completed(260)]
#     xs = scheduler.create_hot_observable(msgs)
#     res = scheduler.start(create=create)
#         return xs.aggregate(42, function (acc, x) {
#             return acc + x
        
#     }).messages
#     res.assert_equal(on_next(260, 10 + 42), on_completed(260))


# def test_AggregateWithoutSeed_Empty():
#     scheduler = TestScheduler()
#     msgs = [on_next(150, 1), on_completed(250)]
#     xs = scheduler.create_hot_observable(msgs)
#     res = scheduler.start(create=create)
#         return xs.aggregate(function (acc, x) {
#             return acc + x
        
#     }).messages
#     equal(1, res.length)
#     ok(res[0].value.kind == 'E' and res[0].value.exception !== undefined)
#     equal(250, res[0].time)


# def test_AggregateWithoutSeed_Return():
#     scheduler = TestScheduler()
#     msgs = [on_next(150, 1), on_next(210, 24), on_completed(250)]
#     xs = scheduler.create_hot_observable(msgs)
#     res = scheduler.start(create=create)
#         return xs.aggregate(function (acc, x) {
#             return acc + x
        
#     }).messages
#     res.assert_equal(on_next(250, 24), on_completed(250))


# def test_AggregateWithoutSeed_Throw():
#     ex = 'ex'
#     scheduler = TestScheduler()
#     msgs = [on_next(150, 1), on_error(210, ex)]
#     xs = scheduler.create_hot_observable(msgs)
#     res = scheduler.start(create=create)
#         return xs.aggregate(function (acc, x) {
#             return acc + x
        
#     }).messages
#     res.assert_equal(on_error(210, ex))


# def test_AggregateWithoutSeed_Never():
#     scheduler = TestScheduler()
#     msgs = [on_next(150, 1)]
#     xs = scheduler.create_hot_observable(msgs)
#     res = scheduler.start(create=create)
#         return xs.aggregate(function (acc, x) {
#             return acc + x
        
#     }).messages
#     res.assert_equal()


# def test_AggregateWithoutSeed_Range():
#     scheduler = TestScheduler()
#     msgs = [on_next(150, 1), on_next(210, 0), on_next(220, 1), on_next(230, 2), on_next(240, 3), on_next(250, 4), on_completed(260)]
#     xs = scheduler.create_hot_observable(msgs)
#     res = scheduler.start(create=create)
#         return xs.aggregate(function (acc, x) {
#             return acc + x
        
#     }).messages
#     res.assert_equal(on_next(260, 10), on_completed(260))


# def test_ReduceWithSeed_Empty():
#     scheduler = TestScheduler()
#     msgs = [on_next(150, 1), on_completed(250)]
#     xs = scheduler.create_hot_observable(msgs)
#     res = scheduler.start(create=create)
#         return xs.reduce(function (acc, x) {
#             return acc + x
#         }, 42)
#     }).messages
#     res.assert_equal(on_next(250, 42), on_completed(250))


# def test_ReduceWithSeed_Return():
#     scheduler = TestScheduler()
#     msgs = [on_next(150, 1), on_next(210, 24), on_completed(250)]
#     xs = scheduler.create_hot_observable(msgs)
#     res = scheduler.start(create=create)
#         return xs.reduce(function (acc, x) {
#             return acc + x
#         }, 42)
#     }).messages
#     res.assert_equal(on_next(250, 42 + 24), on_completed(250))


# def test_ReduceWithSeed_Throw():
#     ex = 'ex'
#     scheduler = TestScheduler()
#     msgs = [on_next(150, 1), on_error(210, ex)]
#     xs = scheduler.create_hot_observable(msgs)
#     res = scheduler.start(create=create)
#         return xs.reduce(function (acc, x) {
#             return acc + x
#         }, 42)
#     }).messages
#     res.assert_equal(on_error(210, ex))


# def test_ReduceWithSeed_Never():
#     scheduler = TestScheduler()
#     msgs = [on_next(150, 1)]
#     xs = scheduler.create_hot_observable(msgs)
#     res = scheduler.start(create=create)
#         return xs.reduce(function (acc, x) {
#             return acc + x
#         }, 42)
#     }).messages
#     res.assert_equal()


# def test_ReduceWithSeed_Range():
#     scheduler = TestScheduler()
#     msgs = [on_next(150, 1), on_next(210, 0), on_next(220, 1), on_next(230, 2), on_next(240, 3), on_next(250, 4), on_completed(260)]
#     xs = scheduler.create_hot_observable(msgs)
#     res = scheduler.start(create=create)
#         return xs.reduce(function (acc, x) {
#             return acc + x
#         }, 42)
#     }).messages
#     res.assert_equal(on_next(260, 10 + 42), on_completed(260))


# def test_ReduceWithoutSeed_Empty():
#     scheduler = TestScheduler()
#     msgs = [on_next(150, 1), on_completed(250)]
#     xs = scheduler.create_hot_observable(msgs)
#     res = scheduler.start(create=create)
#         return xs.reduce(function (acc, x) {
#             return acc + x
        
#     }).messages
#     equal(1, res.length)
#     ok(res[0].value.kind == 'E' and res[0].value.exception !== undefined)
#     equal(250, res[0].time)


# def test_ReduceWithoutSeed_Return():
#     scheduler = TestScheduler()
#     msgs = [on_next(150, 1), on_next(210, 24), on_completed(250)]
#     xs = scheduler.create_hot_observable(msgs)
#     res = scheduler.start(create=create)
#         return xs.reduce(function (acc, x) {
#             return acc + x
        
#     }).messages
#     res.assert_equal(on_next(250, 24), on_completed(250))


# def test_ReduceWithoutSeed_Throw():
#     ex = 'ex'
#     scheduler = TestScheduler()
#     msgs = [on_next(150, 1), on_error(210, ex)]
#     xs = scheduler.create_hot_observable(msgs)
#     res = scheduler.start(create=create)
#         return xs.reduce(function (acc, x) {
#             return acc + x
        
#     }).messages
#     res.assert_equal(on_error(210, ex))


# def test_ReduceWithoutSeed_Never():
#     scheduler = TestScheduler()
#     msgs = [on_next(150, 1)]
#     xs = scheduler.create_hot_observable(msgs)
#     res = scheduler.start(create=create)
#         return xs.reduce(function (acc, x) {
#             return acc + x
        
#     }).messages
#     res.assert_equal()


# def test_ReduceWithoutSeed_Range():
#     scheduler = TestScheduler()
#     msgs = [on_next(150, 1), on_next(210, 0), on_next(220, 1), on_next(230, 2), on_next(240, 3), on_next(250, 4), on_completed(260)]
#     xs = scheduler.create_hot_observable(msgs)
#     res = scheduler.start(create=create)
#         return xs.reduce(function (acc, x) {
#             return acc + x
        
#     }).messages
#     res.assert_equal(on_next(260, 10), on_completed(260))


# def test_Any_Empty():
#     scheduler = TestScheduler()
#     msgs = [on_next(150, 1), on_completed(250)]
#     xs = scheduler.create_hot_observable(msgs)
#     res = scheduler.start(create=create)
#         return xs.any()
#     }).messages
#     res.assert_equal(on_next(250, false), on_completed(250))


# def test_Any_Return():
#     scheduler = TestScheduler()
#     msgs = [on_next(150, 1), on_next(210, 2), on_completed(250)]
#     xs = scheduler.create_hot_observable(msgs)
#     res = scheduler.start(create=create)
#         return xs.any()
#     }).messages
#     res.assert_equal(on_next(210, true), on_completed(210))


# def test_Any_Throw():
#     ex = 'ex'
#     scheduler = TestScheduler()
#     msgs = [on_next(150, 1), on_error(210, ex)]
#     xs = scheduler.create_hot_observable(msgs)
#     res = scheduler.start(create=create)
#         return xs.any()
#     }).messages
#     res.assert_equal(on_error(210, ex))


# def test_Any_Never():
#     scheduler = TestScheduler()
#     msgs = [on_next(150, 1)]
#     xs = scheduler.create_hot_observable(msgs)
#     res = scheduler.start(create=create)
#         return xs.any()
#     }).messages
#     res.assert_equal()


# def test_Any_Predicate_Empty():
#     scheduler = TestScheduler()
#     msgs = [on_next(150, 1), on_completed(250)]
#     xs = scheduler.create_hot_observable(msgs)
#     res = scheduler.start(create=create)
#         return xs.any(function (x) {
#             return x > 0
        
#     }).messages
#     res.assert_equal(on_next(250, false), on_completed(250))


# def test_Any_Predicate_Return():
#     scheduler = TestScheduler()
#     msgs = [on_next(150, 1), on_next(210, 2), on_completed(250)]
#     xs = scheduler.create_hot_observable(msgs)
#     res = scheduler.start(create=create)
#         return xs.any(function (x) {
#             return x > 0
        
#     }).messages
#     res.assert_equal(on_next(210, true), on_completed(210))


# def test_Any_Predicate_ReturnNotMatch():
#     scheduler = TestScheduler()
#     msgs = [on_next(150, 1), on_next(210, -2), on_completed(250)]
#     xs = scheduler.create_hot_observable(msgs)
#     res = scheduler.start(create=create)
#         return xs.any(function (x) {
#             return x > 0
        
#     }).messages
#     res.assert_equal(on_next(250, false), on_completed(250))


# def test_Any_Predicate_SomeNoneMatch():
#     scheduler = TestScheduler()
#     msgs = [on_next(150, 1), on_next(210, -2), on_next(220, -3), on_next(230, -4), on_completed(250)]
#     xs = scheduler.create_hot_observable(msgs)
#     res = scheduler.start(create=create)
#         return xs.any(function (x) {
#             return x > 0
        
#     }).messages
#     res.assert_equal(on_next(250, false), on_completed(250))


# def test_Any_Predicate_SomeMatch():
#     scheduler = TestScheduler()
#     msgs = [on_next(150, 1), on_next(210, -2), on_next(220, 3), on_next(230, -4), on_completed(250)]
#     xs = scheduler.create_hot_observable(msgs)
#     res = scheduler.start(create=create)
#         return xs.any(function (x) {
#             return x > 0
        
#     }).messages
#     res.assert_equal(on_next(220, true), on_completed(220))


# def test_Any_Predicate_Throw():
#     ex = 'ex'
#     scheduler = TestScheduler()
#     msgs = [on_next(150, 1), on_error(210, ex)]
#     xs = scheduler.create_hot_observable(msgs)
#     res = scheduler.start(create=create)
#         return xs.any(function (x) {
#             return x > 0
        
#     }).messages
#     res.assert_equal(on_error(210, ex))


# def test_Any_Predicate_Never():
#     scheduler = TestScheduler()
#     msgs = [on_next(150, 1)]
#     xs = scheduler.create_hot_observable(msgs)
#     res = scheduler.start(create=create)
#         return xs.any(function (x) {
#             return x > 0
        
#     }).messages
#     res.assert_equal()


# def test_All_Empty():
#     scheduler = TestScheduler()
#     msgs = [on_next(150, 1), on_completed(250)]
#     xs = scheduler.create_hot_observable(msgs)
#     res = scheduler.start(create=create)
#         return xs.all(function (x) {
#             return x > 0
        
#     }).messages
#     res.assert_equal(on_next(250, true), on_completed(250))


# def test_All_Return():
#     scheduler = TestScheduler()
#     msgs = [on_next(150, 1), on_next(210, 2), on_completed(250)]
#     xs = scheduler.create_hot_observable(msgs)
#     res = scheduler.start(create=create)
#         return xs.all(function (x) {
#             return x > 0
        
#     }).messages
#     res.assert_equal(on_next(250, true), on_completed(250))


# def test_All_ReturnNotMatch():
#     scheduler = TestScheduler()
#     msgs = [on_next(150, 1), on_next(210, -2), on_completed(250)]
#     xs = scheduler.create_hot_observable(msgs)
#     res = scheduler.start(create=create)
#         return xs.all(function (x) {
#             return x > 0
        
#     }).messages
#     res.assert_equal(on_next(210, false), on_completed(210))


# def test_All_SomeNoneMatch():
#     scheduler = TestScheduler()
#     msgs = [on_next(150, 1), on_next(210, -2), on_next(220, -3), on_next(230, -4), on_completed(250)]
#     xs = scheduler.create_hot_observable(msgs)
#     res = scheduler.start(create=create)
#         return xs.all(function (x) {
#             return x > 0
        
#     }).messages
#     res.assert_equal(on_next(210, false), on_completed(210))


# def test_All_SomeMatch():
#     scheduler = TestScheduler()
#     msgs = [on_next(150, 1), on_next(210, -2), on_next(220, 3), on_next(230, -4), on_completed(250)]
#     xs = scheduler.create_hot_observable(msgs)
#     res = scheduler.start(create=create)
#         return xs.all(function (x) {
#             return x > 0
        
#     }).messages
#     res.assert_equal(on_next(210, false), on_completed(210))


# def test_All_SomeAllMatch():
#     scheduler = TestScheduler()
#     msgs = [on_next(150, 1), on_next(210, 2), on_next(220, 3), on_next(230, 4), on_completed(250)]
#     xs = scheduler.create_hot_observable(msgs)
#     res = scheduler.start(create=create)
#         return xs.all(function (x) {
#             return x > 0
        
#     }).messages
#     res.assert_equal(on_next(250, true), on_completed(250))


# def test_All_Throw():
#     ex = 'ex'
#     scheduler = TestScheduler()
#     msgs = [on_next(150, 1), on_error(210, ex)]
#     xs = scheduler.create_hot_observable(msgs)
#     res = scheduler.start(create=create)
#         return xs.all(function (x) {
#             return x > 0
        
#     }).messages
#     res.assert_equal(on_error(210, ex))


# def test_All_Never():
#     scheduler = TestScheduler()
#     msgs = [on_next(150, 1)]
#     xs = scheduler.create_hot_observable(msgs)
#     res = scheduler.start(create=create)
#         return xs.all(function (x) {
#             return x > 0
        
#     }).messages
#     res.assert_equal()


# def test_Contains_Empty():
#     scheduler = TestScheduler()
#     msgs = [on_next(150, 1), on_completed(250)]
#     xs = scheduler.create_hot_observable(msgs)
#     res = scheduler.start(create=create)
#         return xs.contains(42)
#     }).messages
#     res.assert_equal(on_next(250, false), on_completed(250))

# def test_Contains_ReturnPositive():
#     scheduler = TestScheduler()
#     msgs = [on_next(150, 1), on_next(210, 2), on_completed(250)]
#     xs = scheduler.create_hot_observable(msgs)
#     res = scheduler.start(create=create)
#         return xs.contains(2)
#     }).messages
#     res.assert_equal(on_next(210, true), on_completed(210))


# def test_Contains_ReturnNegative():
#     scheduler = TestScheduler()
#     msgs = [on_next(150, 1), on_next(210, 2), on_completed(250)]
#     xs = scheduler.create_hot_observable(msgs)
#     res = scheduler.start(create=create)
#         return xs.contains(-2)
#     }).messages
#     res.assert_equal(on_next(250, false), on_completed(250))


# def test_Contains_SomePositive():
#     scheduler = TestScheduler()
#     msgs = [on_next(150, 1), on_next(210, 2), on_next(220, 3), on_next(230, 4), on_completed(250)]
#     xs = scheduler.create_hot_observable(msgs)
#     res = scheduler.start(create=create)
#         return xs.contains(3)
#     }).messages
#     res.assert_equal(on_next(220, true), on_completed(220))

# def test_Contains_SomeNegative():
#     scheduler = TestScheduler()
#     msgs = [on_next(150, 1), on_next(210, 2), on_next(220, 3), on_next(230, 4), on_completed(250)]
#     xs = scheduler.create_hot_observable(msgs)
#     res = scheduler.start(create=create)
#         return xs.contains(-3)
#     }).messages
#     res.assert_equal(on_next(250, false), on_completed(250))


# def test_Contains_Throw():
#     var ex, res, scheduler, xs
#     ex = 'ex'
#     scheduler = TestScheduler()
#     xs = scheduler.create_hot_observable(on_next(150, 1), on_error(210, ex))
#     res = scheduler.start(create=create)
#         return xs.contains(42)
#     }).messages
#     res.assert_equal(on_error(210, ex))


# def test_Contains_Never():
#     scheduler = TestScheduler()
#     msgs = [on_next(150, 1)]
#     xs = scheduler.create_hot_observable(msgs)
#     res = scheduler.start(create=create)
#         return xs.contains(42)
#     }).messages
#     res.assert_equal()


# def test_Contains_ComparerThrows():
#     var ex, res, scheduler, xs
#     ex = 'ex'
#     scheduler = TestScheduler()
#     xs = scheduler.create_hot_observable(on_next(150, 1), on_next(210, 2))
#     res = scheduler.start(create=create)
#         return xs.contains(42, function (a, b) {
#             throw ex
        
#     }).messages
#     res.assert_equal(on_error(210, ex))


# def test_Contains_ComparerContainsValue():
#     var res, scheduler, xs
#     scheduler = TestScheduler()
#     xs = scheduler.create_hot_observable(on_next(150, 1), on_next(210, 3), on_next(220, 4), on_next(230, 8), on_completed(250))
#     res = scheduler.start(create=create)
#         return xs.contains(42, function (a, b) {
#             return a % 2 == b % 2
        
#     }).messages
#     res.assert_equal(on_next(220, true), on_completed(220))


# def test_Contains_ComparerDoesNotContainValue():
#     var res, scheduler, xs
#     scheduler = TestScheduler()
#     xs = scheduler.create_hot_observable(on_next(150, 1), on_next(210, 2), on_next(220, 4), on_next(230, 8), on_completed(250))
#     res = scheduler.start(create=create)
#         return xs.contains(21, function (a, b) {
#             return a % 2 == b % 2
        
#     }).messages
#     res.assert_equal(on_next(250, false), on_completed(250))


def test_count_empty():
    scheduler = TestScheduler()
    xs = scheduler.create_hot_observable(on_next(150, 1), on_completed(250))
    res = scheduler.start(create=lambda: xs.count()).messages
    res.assert_equal(on_next(250, 0), on_completed(250))

def test_count_empty_ii():
    scheduler = TestScheduler()
    xs = scheduler.create_hot_observable(on_next(150, 1), on_next(210, 2), on_completed(250))

    def create():
        return xs.count()
            
    res = scheduler.start(create=create).messages
    res.assert_equal(on_next(250, 1), on_completed(250))

def test_count_some():
    scheduler = TestScheduler()
    xs = scheduler.create_hot_observable(on_next(150, 1), on_next(210, 2), on_next(220, 3), on_next(230, 4), on_completed(250))
    res = scheduler.start(create=lambda: xs.count()).messages
    res.assert_equal(on_next(250, 3), on_completed(250))

def test_count_throw():
    ex = 'ex'
    scheduler = TestScheduler()
    xs = scheduler.create_hot_observable(on_next(150, 1), on_error(210, ex))
    res = scheduler.start(create=lambda: xs.count()).messages
    res.assert_equal(on_error(210, ex))

def test_count_never():
    scheduler = TestScheduler()
    xs = scheduler.create_hot_observable(on_next(150, 1))
    res = scheduler.start(create=lambda: xs.count()).messages
    res.assert_equal()

def test_count_predicate_empty_true():
    scheduler = TestScheduler()
    xs = scheduler.create_hot_observable(on_next(150, 1), on_completed(250))
    
    def create():
        return xs.count(lambda _: True)
    
    res = scheduler.start(create=create)
    
    res.messages.assert_equal(on_next(250, 0), on_completed(250))
    xs.subscriptions.assert_equal(subscribe(200, 250))

def test_count_predicate_empty_false():
    scheduler = TestScheduler()
    xs = scheduler.create_hot_observable(on_next(150, 1), on_completed(250))
    
    def create():
        return xs.count(lambda _: False)
    
    res = scheduler.start(create=create)
        
    res.messages.assert_equal(on_next(250, 0), on_completed(250))
    xs.subscriptions.assert_equal(subscribe(200, 250))

def test_count_predicate_return_true():
    scheduler = TestScheduler()
    xs = scheduler.create_hot_observable(on_next(150, 1), on_next(210, 2), on_completed(250))
    
    def create():
        return xs.count(lambda _: True)
    
    res = scheduler.start(create=create)
        
    res.messages.assert_equal(on_next(250, 1), on_completed(250))
    xs.subscriptions.assert_equal(subscribe(200, 250))

def test_count_predicate_return_false():
    scheduler = TestScheduler()
    xs = scheduler.create_hot_observable(on_next(150, 1), on_next(210, 2), on_completed(250))
    
    def create():
        return xs.count(lambda _: False)
    
    res = scheduler.start(create=create)
        
    res.messages.assert_equal(on_next(250, 0), on_completed(250))
    xs.subscriptions.assert_equal(subscribe(200, 250))

def test_count_predicate_some_all():
    scheduler = TestScheduler()
    xs = scheduler.create_hot_observable(on_next(150, 1), on_next(210, 2), on_next(220, 3), on_next(230, 4), on_completed(250))
    
    def create():
        return xs.count(lambda x: x < 10)
        
    res = scheduler.start(create=create)
        
    res.messages.assert_equal(on_next(250, 3), on_completed(250))
    xs.subscriptions.assert_equal(subscribe(200, 250))

def test_count_predicate_some_none():
    scheduler = TestScheduler()
    xs = scheduler.create_hot_observable(on_next(150, 1), on_next(210, 2), on_next(220, 3), on_next(230, 4), on_completed(250))

    def create():
        return xs.count(lambda x: x > 10)

    res = scheduler.start(create=create)
        
    res.messages.assert_equal(on_next(250, 0), on_completed(250))
    xs.subscriptions.assert_equal(subscribe(200, 250))

def test_count_predicate_some_even():
    scheduler = TestScheduler()
    xs = scheduler.create_hot_observable(on_next(150, 1), on_next(210, 2), on_next(220, 3), on_next(230, 4), on_completed(250))
    
    def create():
        return xs.count(lambda x: x % 2 == 0)

    res = scheduler.start(create=create)
            
    res.messages.assert_equal(on_next(250, 2), on_completed(250))
    xs.subscriptions.assert_equal(subscribe(200, 250))

<<<<<<< HEAD
# def test_Count_Predicate_Some_Even():
#     var res, scheduler, xs
#     scheduler = TestScheduler()
#     xs = scheduler.create_hot_observable(on_next(150, 1), on_next(210, 2), on_next(220, 3), on_next(230, 4), on_completed(250))
#     res = scheduler.start(create=create)
#         return xs.count(function (x) {
#             return x % 2 == 0
        
    
#     res.messages.assert_equal(on_next(250, 2), on_completed(250))
#     xs.subscriptions.assert_equal(subscribe(200, 250))
=======
def test_count_predicate_throw_true():
    ex = 'ex'
    scheduler = TestScheduler()
    xs = scheduler.create_hot_observable(on_next(150, 1), on_error(210, ex))
>>>>>>> 02349ea0

    def create():
        return xs.count(lambda _: True)

    res = scheduler.start(create=create)
        
    res.messages.assert_equal(on_error(210, ex))
    xs.subscriptions.assert_equal(subscribe(200, 210))

def test_count_predicate_throw_false():
    ex = 'ex'
    scheduler = TestScheduler()
    xs = scheduler.create_hot_observable(on_next(150, 1), on_error(210, ex))

    def create():
        return xs.count(lambda _: False)

    res = scheduler.start(create=create)
        
    res.messages.assert_equal(on_error(210, ex))
    xs.subscriptions.assert_equal(subscribe(200, 210))

def test_count_predicate_never():
    scheduler = TestScheduler()
    xs = scheduler.create_hot_observable(on_next(150, 1))
 
    def create():
        return xs.count(lambda _: True)
 
    res = scheduler.start(create=create)
        
    res.messages.assert_equal()
    xs.subscriptions.assert_equal(subscribe(200, 1000))

def test_count_predicate_predicate_throws():
    ex = 'ex'
    scheduler = TestScheduler()
    xs = scheduler.create_hot_observable(on_next(150, 1), on_next(210, 2), on_next(230, 3), on_completed(240))

<<<<<<< HEAD
# def test_Count_Predicate_PredicateThrows():
#     var ex, res, scheduler, xs
#     ex = 'ex'
#     scheduler = TestScheduler()
#     xs = scheduler.create_hot_observable(on_next(150, 1), on_next(210, 2), on_next(230, 3), on_completed(240))
#     res = scheduler.start(create=create)
#         return xs.count(function (x) {
#             if (x == 3) {
#                 throw ex
#             } else {
#                 return true
#             }
        
    
#     res.messages.assert_equal(on_error(230, ex))
#     xs.subscriptions.assert_equal(subscribe(200, 230))
=======
    def create():
        def predicate(x):
            if x == 3:
                raise Exception(ex)
            else:
                return True
            
        return xs.count(predicate)
>>>>>>> 02349ea0

    res = scheduler.start(create=create)
            
    res.messages.assert_equal(on_error(230, ex))
    xs.subscriptions.assert_equal(subscribe(200, 230))

# def test_Sum_Int32_Empty():
#     var res, scheduler, xs
#     scheduler = TestScheduler()
#     xs = scheduler.create_hot_observable(on_next(150, 1), on_completed(250))
#     res = scheduler.start(create=create)
#         return xs.sum()
#     }).messages
#     res.assert_equal(on_next(250, 0), on_completed(250))

# def test_Sum_Int32_Return():
#     var res, scheduler, xs
#     scheduler = TestScheduler()
#     xs = scheduler.create_hot_observable(on_next(150, 1), on_next(210, 2), on_completed(250))
#     res = scheduler.start(create=create)
#         return xs.sum()
#     }).messages
#     res.assert_equal(on_next(250, 2), on_completed(250))


# def test_Sum_Int32_Some():
#     var res, scheduler, xs
#     scheduler = TestScheduler()
#     xs = scheduler.create_hot_observable(on_next(150, 1), on_next(210, 2), on_next(220, 3), on_next(230, 4), on_completed(250))
#     res = scheduler.start(create=create)
#         return xs.sum()
#     }).messages
#     res.assert_equal(on_next(250, 2 + 3 + 4), on_completed(250))


# def test_Sum_Int32_Throw():
#     var ex, res, scheduler, xs
#     ex = 'ex'
#     scheduler = TestScheduler()
#     xs = scheduler.create_hot_observable(on_next(150, 1), on_error(210, ex))
#     res = scheduler.start(create=create)
#         return xs.sum()
#     }).messages
#     res.assert_equal(on_error(210, ex))


# def test_Sum_Int32_Never():
#     scheduler = TestScheduler()
#     xs = scheduler.create_hot_observable(on_next(150, 1))
#     res = scheduler.start(create=create)
#         return xs.sum()
#     }).messages
#     res.assert_equal()


# def test_Sum_Selector_Regular_Int32():
#     var res, scheduler, xs
#     scheduler = TestScheduler()
#     xs = scheduler.create_hot_observable(on_next(210, "fo"), on_next(220, "b"), on_next(230, "qux"), on_completed(240))
#     res = scheduler.start(create=create)
#         return xs.sum(function (x) {
#             return x.length
        
    
#     res.messages.assert_equal(on_next(240, 6), on_completed(240))
#     xs.subscriptions.assert_equal(subscribe(200, 240))


# def test_Min_Int32_Empty():
#     var res, scheduler, xs
#     scheduler = TestScheduler()
#     xs = scheduler.create_hot_observable(on_next(150, 1), on_completed(250))
#     res = scheduler.start(create=create)
#         return xs.min()
#     }).messages
#     equal(1, res.length)
#     ok(res[0].value.kind == 'E' and res[0].value.exception !== null)
#     ok(res[0].time == 250)


# def test_Min_Int32_Return():
#     var res, scheduler, xs
#     scheduler = TestScheduler()
#     xs = scheduler.create_hot_observable(on_next(150, 1), on_next(210, 2), on_completed(250))
#     res = scheduler.start(create=create)
#         return xs.min()
#     }).messages
#     res.assert_equal(on_next(250, 2), on_completed(250))


# def test_Min_Int32_Some():
#     var res, scheduler, xs
#     scheduler = TestScheduler()
#     xs = scheduler.create_hot_observable(on_next(150, 1), on_next(210, 2), on_next(220, 3), on_next(230, 4), on_completed(250))
#     res = scheduler.start(create=create)
#         return xs.min()
#     }).messages
#     res.assert_equal(on_next(250, 2), on_completed(250))


# def test_Min_Int32_Throw():
#     var ex, res, scheduler, xs
#     ex = 'ex'
#     scheduler = TestScheduler()
#     xs = scheduler.create_hot_observable(on_next(150, 1), on_error(210, ex))
#     res = scheduler.start(create=create)
#         return xs.min()
#     }).messages
#     res.assert_equal(on_error(210, ex))


# def test_Min_Int32_Never():
#     var res, scheduler, xs
#     scheduler = TestScheduler()
#     xs = scheduler.create_hot_observable(on_next(150, 1))
#     res = scheduler.start(create=create)
#         return xs.min()
#     }).messages
#     res.assert_equal()


# def test_MinOfT_Comparer_Empty():
#     var comparer, res, scheduler, xs
#     scheduler = TestScheduler()
#     comparer = function (a, b) {
#         if (a > b) {
#             return -1
#         }
#         if (a == b) {
#             return 0
#         }
#         return 1
#     }
#     xs = scheduler.create_hot_observable(on_next(150, 'a'), on_completed(250))
#     res = scheduler.start(create=create)
#         return xs.min(comparer)
#     }).messages
#     equal(1, res.length)
#     ok(res[0].value.kind == 'E' and res[0].value.exception !== null)
#     ok(res[0].time == 250)


# def test_MinOfT_Comparer_Empty():
#     var comparer, res, scheduler, xs
#     scheduler = TestScheduler()
#     comparer = function (a, b) {
#         if (a > b) {
#             return -1
#         }
#         if (a == b) {
#             return 0
#         }
#         return 1
#     }
#     xs = scheduler.create_hot_observable(on_next(150, 'z'), on_next(210, "b"), on_next(220, "c"), on_next(230, "a"), on_completed(250))
#     res = scheduler.start(create=create)
#         return xs.min(comparer)
#     }).messages
#     res.assert_equal(on_next(250, "c"), on_completed(250))


# def test_MinOfT_Comparer_Throw():
#     var comparer, ex, res, scheduler, xs
#     ex = 'ex'
#     scheduler = TestScheduler()
#     comparer = function (a, b) {
#         if (a > b) {
#             return -1
#         }
#         if (a == b) {
#             return 0
#         }
#         return 1
#     }
#     xs = scheduler.create_hot_observable(on_next(150, 'z'), on_error(210, ex))
#     res = scheduler.start(create=create)
#         return xs.min(comparer)
#     }).messages
#     res.assert_equal(on_error(210, ex))


# def test_MinOfT_Comparer_Never():
#     var comparer, res, scheduler, xs
#     scheduler = TestScheduler()
#     comparer = function (a, b) {
#         if (a > b) {
#             return -1
#         }
#         if (a == b) {
#             return 0
#         }
#         return 1
#     }
#     xs = scheduler.create_hot_observable(on_next(150, 'z'))
#     res = scheduler.start(create=create)
#         return xs.min(comparer)
#     }).messages
#     res.assert_equal()


# def test_MinOfT_ComparerThrows():
#     var comparer, ex, res, scheduler, xs
#     ex = 'ex'
#     scheduler = TestScheduler()
#     comparer = function (a, b) {
#         throw ex
#     }
#     xs = scheduler.create_hot_observable(on_next(150, 'z'), on_next(210, "b"), on_next(220, "c"), on_next(230, "a"), on_completed(250))
#     res = scheduler.start(create=create)
#         return xs.min(comparer)
#     }).messages
#     res.assert_equal(on_error(220, ex))


# def test_MinBy_Empty():
#     var res, scheduler, xs
#     scheduler = TestScheduler()
#     xs = scheduler.create_hot_observable(on_next(150, { key: 1, value: 'z' }), on_completed(250))
#     res = scheduler.start(create=create)
#         return xs.minBy(function (x) {
#             return x.key
        
#     }).messages
#     equal(2, res.length)
#     equal(0, res[0].value.value.length)
#     ok(res[1].value.kind == 'C' and res[1].time == 250)


# def test_MinBy_Return():
#     var res, scheduler, xs
#     scheduler = TestScheduler()
#     xs = scheduler.create_hot_observable
#         (on_next(150, { key: 1, value: 'z' }),
#         on_next(210, { key: 2, value: 'a' }),
#         on_completed(250))
#     res = scheduler.start(create=create)
#         return xs.minBy(function (x) {
#             return x.key
        
#     }).messages
#     equal(2, res.length)
#     ok(res[0].value.kind == 'N')
#     equal(1, res[0].value.value.length)
#     equal(2, res[0].value.value[0].key)
#     equal('a', res[0].value.value[0].value)
#     ok(res[1].value.kind == 'C' and res[1].time == 250)


# def test_MinBy_Some():
#     scheduler = TestScheduler()
#     msgs = [
#         on_next(150, {
#             key: 1,
#             value: 'z'
#         }), on_next(210, {
#             key: 3,
#             value: 'b'
#         }), on_next(220, {
#             key: 2,
#             value: 'c'
#         }), on_next(230, {
#             key: 4,
#             value: 'a'
#         }), on_completed(250)
#     ]
#     xs = scheduler.create_hot_observable(msgs)
#     res = scheduler.start(create=create)
#         return xs.minBy(function (x) {
#             return x.key
        
#     }).messages
#     equal(2, res.length)
#     ok(res[0].value.kind == 'N')
#     equal(1, res[0].value.value.length)
#     equal(2, res[0].value.value[0].key)
#     equal('c', res[0].value.value[0].value)
#     ok(res[1].value.kind == 'C' and res[1].time == 250)


# def test_MinBy_Multiple():
#     scheduler = TestScheduler()
#     msgs = [
#         on_next(150, {
#             key: 1,
#             value: 'z'
#         }), on_next(210, {
#             key: 3,
#             value: 'b'
#         }), on_next(215, {
#             key: 2,
#             value: 'd'
#         }), on_next(220, {
#             key: 3,
#             value: 'c'
#         }), on_next(225, {
#             key: 2,
#             value: 'y'
#         }), on_next(230, {
#             key: 4,
#             value: 'a'
#         }), on_next(235, {
#             key: 4,
#             value: 'r'
#         }), on_completed(250)
#     ]
#     xs = scheduler.create_hot_observable(msgs)
#     res = scheduler.start(create=create)
#         return xs.minBy(function (x) {
#             return x.key
        
#     }).messages
#     equal(2, res.length)
#     ok(res[0].value.kind == 'N')
#     equal(2, res[0].value.value.length)
#     equal(2, res[0].value.value[0].key)
#     equal('d', res[0].value.value[0].value)
#     equal(2, res[0].value.value[1].key)
#     equal('y', res[0].value.value[1].value)
#     ok(res[1].value.kind == 'C' and res[1].time == 250)


# def test_MinBy_Throw():
#     ex = 'ex'
#     scheduler = TestScheduler()
#     msgs = [
#         on_next(150, {
#             key: 1,
#             value: 'z'
#         }), on_error(210, ex)
#     ]
#     xs = scheduler.create_hot_observable(msgs)
#     res = scheduler.start(create=create)
#         return xs.minBy(function (x) {
#             return x.key
        
#     }).messages
#     res.assert_equal(on_error(210, ex))

# def test_MinBy_Never():
#     scheduler = TestScheduler()
#     msgs = [
#         on_next(150, {
#             key: 1,
#             value: 'z'
#         })
#     ]
#     xs = scheduler.create_hot_observable(msgs)
#     res = scheduler.start(create=create)
#         return xs.minBy(function (x) {
#             return x.key
        
#     }).messages
#     res.assert_equal()


# def test_MinBy_Comparer_Empty():
#     var msgs, res, reverseComparer, scheduler, xs
#     scheduler = TestScheduler()
#     msgs = [
#         on_next(150, {
#             key: 1,
#             value: 'z'
#         }), on_completed(250)
#     ]
#     reverseComparer = function (a, b) {
#         if (a > b) {
#             return -1
#         }
#         if (a == b) {
#             return 0
#         }
#         return 1
#     }
#     xs = scheduler.create_hot_observable(msgs)
#     res = scheduler.start(create=create)
#         return xs.minBy(function (x) {
#             return x.key
#         }, reverseComparer)
#     }).messages
#     equal(2, res.length)
#     equal(0, res[0].value.value.length)
#     ok(res[1].value.kind == 'C' and res[1].time == 250)


# def test_MinBy_Comparer_Return():
#     var msgs, res, reverseComparer, scheduler, xs
#     scheduler = TestScheduler()
#     msgs = [
#         on_next(150, {
#             key: 1,
#             value: 'z'
#         }), on_next(210, {
#             key: 2,
#             value: 'a'
#         }), on_completed(250)
#     ]
#     reverseComparer = function (a, b) {
#         if (a > b) {
#             return -1
#         }
#         if (a == b) {
#             return 0
#         }
#         return 1
#     }
#     xs = scheduler.create_hot_observable(msgs)
#     res = scheduler.start(create=create)
#         return xs.minBy(function (x) {
#             return x.key
#         }, reverseComparer)
#     }).messages
#     equal(2, res.length)
#     ok(res[0].value.kind == 'N')
#     equal(1, res[0].value.value.length)
#     equal(2, res[0].value.value[0].key)
#     equal('a', res[0].value.value[0].value)
#     ok(res[1].value.kind == 'C' and res[1].time == 250)


# def test_MinBy_Comparer_Some():
#     var msgs, res, reverseComparer, scheduler, xs
#     scheduler = TestScheduler()
#     msgs = [
#         on_next(150, {
#             key: 1,
#             value: 'z'
#         }), on_next(210, {
#             key: 3,
#             value: 'b'
#         }), on_next(220, {
#             key: 20,
#             value: 'c'
#         }), on_next(230, {
#             key: 4,
#             value: 'a'
#         }), on_completed(250)
#     ]
#     reverseComparer = function (a, b) {
#         if (a > b) {
#             return -1
#         }
#         if (a == b) {
#             return 0
#         }
#         return 1
#     }
#     xs = scheduler.create_hot_observable(msgs)
#     res = scheduler.start(create=create)
#         return xs.minBy(function (x) {
#             return x.key
#         }, reverseComparer)
#     }).messages
#     equal(2, res.length)
#     ok(res[0].value.kind == 'N')
#     equal(1, res[0].value.value.length)
#     equal(20, res[0].value.value[0].key)
#     equal('c', res[0].value.value[0].value)
#     ok(res[1].value.kind == 'C' and res[1].time == 250)


# def test_MinBy_Comparer_Throw():
#     var ex, msgs, res, reverseComparer, scheduler, xs
#     ex = 'ex'
#     scheduler = TestScheduler()
#     msgs = [
#         on_next(150, {
#             key: 1,
#             value: 'z'
#         }), on_error(210, ex)
#     ]
#     reverseComparer = function (a, b) {
#         if (a > b) {
#             return -1
#         }
#         if (a == b) {
#             return 0
#         }
#         return 1
#     }
#     xs = scheduler.create_hot_observable(msgs)
#     res = scheduler.start(create=create)
#         return xs.minBy(function (x) {
#             return x.key
#         }, reverseComparer)
#     }).messages
#     res.assert_equal(on_error(210, ex))


# def test_MinBy_Comparer_Never():
#     var msgs, res, reverseComparer, scheduler, xs
#     scheduler = TestScheduler()
#     msgs = [
#         on_next(150, {
#             key: 1,
#             value: 'z'
#         })
#     ]
#     reverseComparer = function (a, b) {
#         if (a > b) {
#             return -1
#         }
#         if (a == b) {
#             return 0
#         }
#         return 1
#     }
#     xs = scheduler.create_hot_observable(msgs)
#     res = scheduler.start(create=create)
#         return xs.minBy(function (x) {
#             return x.key
#         }, reverseComparer)
#     }).messages
#     res.assert_equal()


# def test_MinBy_SelectorThrows():
#     var ex, msgs, res, reverseComparer, scheduler, xs
#     ex = 'ex'
#     scheduler = TestScheduler()
#     msgs = [
#         on_next(150, {
#             key: 1,
#             value: 'z'
#         }), on_next(210, {
#             key: 3,
#             value: 'b'
#         }), on_next(220, {
#             key: 2,
#             value: 'c'
#         }), on_next(230, {
#             key: 4,
#             value: 'a'
#         }), on_completed(250)
#     ]
#     reverseComparer = function (a, b) {
#         if (a > b) {
#             return -1
#         }
#         if (a == b) {
#             return 0
#         }
#         return 1
#     }
#     xs = scheduler.create_hot_observable(msgs)
#     res = scheduler.start(create=create)
#         return xs.minBy(function (x) {
#             throw ex
#         }, reverseComparer)
#     }).messages
#     res.assert_equal(on_error(210, ex))


# def test_MinBy_ComparerThrows():
#     var ex, msgs, res, reverseComparer, scheduler, xs
#     ex = 'ex'
#     scheduler = TestScheduler()
#     msgs = [
#         on_next(150, {
#             key: 1,
#             value: 'z'
#         }), on_next(210, {
#             key: 3,
#             value: 'b'
#         }), on_next(220, {
#             key: 2,
#             value: 'c'
#         }), on_next(230, {
#             key: 4,
#             value: 'a'
#         }), on_completed(250)
#     ]
#     reverseComparer = function (a, b) {
#         throw ex
#     }
#     xs = scheduler.create_hot_observable(msgs)
#     res = scheduler.start(create=create)
#         return xs.minBy(function (x) {
#             return x.key
#         }, reverseComparer)
#     }).messages
#     res.assert_equal(on_error(220, ex))


# def test_Max_Int32_Empty():
#     scheduler = TestScheduler()
#     msgs = [on_next(150, 1), on_completed(250)]
#     xs = scheduler.create_hot_observable(msgs)
#     res = scheduler.start(create=create)
#         return xs.max()
#     }).messages
#     equal(1, res.length)
#     ok(res[0].value.kind == 'E' and res[0].value.exception !== null)
#     ok(res[0].time == 250)


# def test_Max_Int32_Return():
#     scheduler = TestScheduler()
#     msgs = [on_next(150, 1), on_next(210, 2), on_completed(250)]
#     xs = scheduler.create_hot_observable(msgs)
#     res = scheduler.start(create=create)
#         return xs.max()
#     }).messages
#     res.assert_equal(on_next(250, 2), on_completed(250))


# def test_Max_Int32_Some():
#     scheduler = TestScheduler()
#     msgs = [on_next(150, 1), on_next(210, 3), on_next(220, 4), on_next(230, 2), on_completed(250)]
#     xs = scheduler.create_hot_observable(msgs)
#     res = scheduler.start(create=create)
#         return xs.max()
#     }).messages
#     res.assert_equal(on_next(250, 4), on_completed(250))


# def test_Max_Int32_Throw():
#     ex = 'ex'
#     scheduler = TestScheduler()
#     msgs = [on_next(150, 1), on_error(210, ex)]
#     xs = scheduler.create_hot_observable(msgs)
#     res = scheduler.start(create=create)
#         return xs.max()
#     }).messages
#     res.assert_equal(on_error(210, ex))


# def test_Max_Int32_Never():
#     scheduler = TestScheduler()
#     msgs = [on_next(150, 1)]
#     xs = scheduler.create_hot_observable(msgs)
#     res = scheduler.start(create=create)
#         return xs.max()
#     }).messages
#     res.assert_equal()


# def test_MaxOfT_Comparer_Empty():
#     var msgs, res, reverseComparer, scheduler, xs
#     scheduler = TestScheduler()
#     msgs = [on_next(150, 1), on_completed(250)]
#     reverseComparer = function (a, b) {
#         if (a > b) {
#             return -1
#         }
#         if (a < b) {
#             return 1
#         }
#         return 0
#     }
#     xs = scheduler.create_hot_observable(msgs)
#     res = scheduler.start(create=create)
#         return xs.max(reverseComparer)
#     }).messages
#     equal(1, res.length)
#     ok(res[0].value.kind == 'E' and res[0].value.exception !== null)
#     ok(res[0].time == 250)


# def test_MaxOfT_Comparer_Return():
#     var msgs, res, reverseComparer, scheduler, xs
#     scheduler = TestScheduler()
#     msgs = [on_next(150, 'z'), on_next(210, 'a'), on_completed(250)]
#     reverseComparer = function (a, b) {
#         if (a > b) {
#             return -1
#         }
#         if (a < b) {
#             return 1
#         }
#         return 0
#     }
#     xs = scheduler.create_hot_observable(msgs)
#     res = scheduler.start(create=create)
#         return xs.max(reverseComparer)
#     }).messages
#     res.assert_equal(on_next(250, 'a'), on_completed(250))


# def test_MaxOfT_Comparer_Some():
#     var msgs, res, reverseComparer, scheduler, xs
#     scheduler = TestScheduler()
#     msgs = [on_next(150, 'z'), on_next(210, 'b'), on_next(220, 'c'), on_next(230, 'a'), on_completed(250)]
#     reverseComparer = function (a, b) {
#         if (a > b) {
#             return -1
#         }
#         if (a < b) {
#             return 1
#         }
#         return 0
#     }
#     xs = scheduler.create_hot_observable(msgs)
#     res = scheduler.start(create=create)
#         return xs.max(reverseComparer)
#     }).messages
#     res.assert_equal(on_next(250, 'a'), on_completed(250))


# def test_MaxOfT_Comparer_Throw():
#     var ex, msgs, res, reverseComparer, scheduler, xs
#     ex = 'ex'
#     scheduler = TestScheduler()
#     msgs = [on_next(150, 'z'), on_error(210, ex)]
#     reverseComparer = function (a, b) {
#         if (a > b) {
#             return -1
#         }
#         if (a < b) {
#             return 1
#         }
#         return 0
#     }
#     xs = scheduler.create_hot_observable(msgs)
#     res = scheduler.start(create=create)
#         return xs.max(reverseComparer)
#     }).messages
#     res.assert_equal(on_error(210, ex))


# def test_MaxOfT_Comparer_Never():
#     var msgs, res, reverseComparer, scheduler, xs
#     scheduler = TestScheduler()
#     msgs = [on_next(150, 'z')]
#     reverseComparer = function (a, b) {
#         if (a > b) {
#             return -1
#         }
#         if (a < b) {
#             return 1
#         }
#         return 0
#     }
#     xs = scheduler.create_hot_observable(msgs)
#     res = scheduler.start(create=create)
#         return xs.max(reverseComparer)
#     }).messages
#     res.assert_equal()


# def test_MaxOfT_ComparerThrows():
#     var ex, msgs, res, reverseComparer, scheduler, xs
#     ex = 'ex'
#     scheduler = TestScheduler()
#     msgs = [on_next(150, 'z'), on_next(210, 'b'), on_next(220, 'c'), on_next(230, 'a'), on_completed(250)]
#     reverseComparer = function (a, b) {
#         throw ex
#     }
#     xs = scheduler.create_hot_observable(msgs)
#     res = scheduler.start(create=create)
#         return xs.max(reverseComparer)
#     }).messages
#     res.assert_equal(on_error(220, ex))


# def test_MaxBy_Empty():
#     scheduler = TestScheduler()
#     msgs = [
#         on_next(150, { key: 1, value: 'z' }),
#         on_completed(250)
#     ]
#     xs = scheduler.create_hot_observable(msgs)
#     res = scheduler.start(create=create)
#         return xs.maxBy(function (x) {
#             return x.key
        
#     }).messages
#     equal(2, res.length)
#     equal(0, res[0].value.value.length)
#     ok(res[1].value.kind == 'C' and res[1].time == 250)


# def test_MaxBy_Return():
#     scheduler = TestScheduler()
#     msgs = [
#         on_next(150, {
#             key: 1,
#             value: 'z'
#         }), on_next(210, {
#             key: 2,
#             value: 'a'
#         }), on_completed(250)
#     ]
#     xs = scheduler.create_hot_observable(msgs)
#     res = scheduler.start(create=create)
#         return xs.maxBy(function (x) {
#             return x.key
        
#     }).messages
#     equal(2, res.length)
#     ok(res[0].value.kind == 'N')
#     equal(1, res[0].value.value.length)
#     equal(2, res[0].value.value[0].key)
#     equal('a', res[0].value.value[0].value)
#     ok(res[1].value.kind == 'C' and res[1].time == 250)


# def test_MaxBy_Some():
#     scheduler = TestScheduler()
#     msgs = [
#         on_next(150, {
#             key: 1,
#             value: 'z'
#         }), on_next(210, {
#             key: 3,
#             value: 'b'
#         }), on_next(220, {
#             key: 4,
#             value: 'c'
#         }), on_next(230, {
#             key: 2,
#             value: 'a'
#         }), on_completed(250)
#     ]
#     xs = scheduler.create_hot_observable(msgs)
#     res = scheduler.start(create=create)
#         return xs.maxBy(function (x) {
#             return x.key
        
#     }).messages
#     equal(2, res.length)
#     ok(res[0].value.kind == 'N')
#     equal(1, res[0].value.value.length)
#     equal(4, res[0].value.value[0].key)
#     equal('c', res[0].value.value[0].value)
#     ok(res[1].value.kind == 'C' and res[1].time == 250)


# def test_MaxBy_Multiple():
#     scheduler = TestScheduler()
#     msgs = [
#         on_next(150, {
#             key: 1,
#             value: 'z'
#         }),
#         on_next(210, {
#             key: 3,
#             value: 'b'
#         }),
#         on_next(215, {
#             key: 2,
#             value: 'd'
#         }),
#         on_next(220, {
#             key: 3,
#             value: 'c'
#         }),
#         on_next(225, {
#             key: 2,
#             value: 'y'
#         }),
#         on_next(230, {
#             key: 4,
#             value: 'a'
#         }),
#         on_next(235, {
#             key: 4,
#             value: 'r'
#         }),
#         on_completed(250)
#     ]
#     xs = scheduler.create_hot_observable(msgs)
#     res = scheduler.start(create=create)
#         return xs.maxBy(function (x) {
#             return x.key
        
#     }).messages
#     equal(2, res.length)
#     ok(res[0].value.kind == 'N')
#     equal(2, res[0].value.value.length)
#     equal(4, res[0].value.value[0].key)
#     equal('a', res[0].value.value[0].value)
#     equal(4, res[0].value.value[1].key)
#     equal('r', res[0].value.value[1].value)
#     ok(res[1].value.kind == 'C' and res[1].time == 250)


# def test_MaxBy_Throw():
#     ex = 'ex'
#     scheduler = TestScheduler()
#     msgs = [
#         on_next(150, {
#             key: 1,
#             value: 'z'
#         }),
#         on_error(210, ex)
#     ]
#     xs = scheduler.create_hot_observable(msgs)
#     res = scheduler.start(create=create)
#         return xs.maxBy(function (x) {
#             return x.key
        
#     }).messages
#     res.assert_equal(on_error(210, ex))


# def test_MaxBy_Never():
#     scheduler = TestScheduler()
#     msgs = [
#         on_next(150, {
#             key: 1,
#             value: 'z'
#         })
#     ]
#     xs = scheduler.create_hot_observable(msgs)
#     res = scheduler.start(create=create)
#         return xs.maxBy(function (x) {
#             return x.key
        
#     }).messages
#     res.assert_equal()


# def test_MaxBy_Comparer_Empty():
#     var msgs, res, reverseComparer, scheduler, xs
#     scheduler = TestScheduler()
#     msgs = [
#         on_next(150, {
#             key: 1,
#             value: 'z'
#         }),
#         on_completed(250)
#     ]
#     reverseComparer = function (a, b) {
#         if (a > b) {
#             return -1
#         }
#         if (a < b) {
#             return 1
#         }
#         return 0
#     }
#     xs = scheduler.create_hot_observable(msgs)
#     res = scheduler.start(create=create)
#         return xs.maxBy(function (x) {
#             return x.key
#         }, reverseComparer)
#     }).messages
#     equal(2, res.length)
#     equal(0, res[0].value.value.length)
#     ok(res[1].value.kind == 'C' and res[1].time == 250)


# def test_MaxBy_Comparer_Return():
#     var msgs, res, reverseComparer, scheduler, xs
#     scheduler = TestScheduler()
#     msgs = [
#         on_next(150, {
#             key: 1,
#             value: 'z'
#         }), on_next(210, {
#             key: 2,
#             value: 'a'
#         }), on_completed(250)
#     ]
#     reverseComparer = function (a, b) {
#         if (a > b) {
#             return -1
#         }
#         if (a < b) {
#             return 1
#         }
#         return 0
#     }
#     xs = scheduler.create_hot_observable(msgs)
#     res = scheduler.start(create=create)
#         return xs.maxBy(function (x) {
#             return x.key
#         }, reverseComparer)
#     }).messages
#     equal(2, res.length)
#     ok(res[0].value.kind == 'N')
#     equal(1, res[0].value.value.length)
#     equal(2, res[0].value.value[0].key)
#     equal('a', res[0].value.value[0].value)
#     ok(res[1].value.kind == 'C' and res[1].time == 250)


# def test_MaxBy_Comparer_Some():
#     var msgs, res, reverseComparer, scheduler, xs
#     scheduler = TestScheduler()
#     msgs = [
#         on_next(150, {
#             key: 1,
#             value: 'z'
#         }), on_next(210, {
#             key: 3,
#             value: 'b'
#         }), on_next(220, {
#             key: 4,
#             value: 'c'
#         }), on_next(230, {
#             key: 2,
#             value: 'a'
#         }), on_completed(250)
#     ]
#     reverseComparer = function (a, b) {
#         if (a > b) {
#             return -1
#         }
#         if (a < b) {
#             return 1
#         }
#         return 0
#     }
#     xs = scheduler.create_hot_observable(msgs)
#     res = scheduler.start(create=create)
#         return xs.maxBy(function (x) {
#             return x.key
#         }, reverseComparer)
#     }).messages
#     equal(2, res.length)
#     ok(res[0].value.kind == 'N')
#     equal(1, res[0].value.value.length)
#     equal(2, res[0].value.value[0].key)
#     equal('a', res[0].value.value[0].value)
#     ok(res[1].value.kind == 'C' and res[1].time == 250)


# def test_MaxBy_Comparer_Throw():
#     var ex, msgs, res, reverseComparer, scheduler, xs
#     ex = 'ex'
#     scheduler = TestScheduler()
#     msgs = [
#         on_next(150, {
#             key: 1,
#             value: 'z'
#         }), on_error(210, ex)
#     ]
#     reverseComparer = function (a, b) {
#         if (a > b) {
#             return -1
#         }
#         if (a < b) {
#             return 1
#         }
#         return 0
#     }
#     xs = scheduler.create_hot_observable(msgs)
#     res = scheduler.start(create=create)
#         return xs.maxBy(function (x) {
#             return x.key
#         }, reverseComparer)
#     }).messages
#     res.assert_equal(on_error(210, ex))


# def test_MaxBy_Comparer_Never():
#     var msgs, res, reverseComparer, scheduler, xs
#     scheduler = TestScheduler()
#     msgs = [
#         on_next(150, {
#             key: 1,
#             value: 'z'
#         })
#     ]
#     reverseComparer = function (a, b) {
#         if (a > b) {
#             return -1
#         }
#         if (a < b) {
#             return 1
#         }
#         return 0
#     }
#     xs = scheduler.create_hot_observable(msgs)
#     res = scheduler.start(create=create)
#         return xs.maxBy(function (x) {
#             return x.key
#         }, reverseComparer)
#     }).messages
#     res.assert_equal()


# def test_MaxBy_SelectorThrows():
#     var ex, msgs, res, reverseComparer, scheduler, xs
#     ex = 'ex'
#     scheduler = TestScheduler()
#     msgs = [
#         on_next(150, {
#             key: 1,
#             value: 'z'
#         }), on_next(210, {
#             key: 3,
#             value: 'b'
#         }), on_next(220, {
#             key: 2,
#             value: 'c'
#         }), on_next(230, {
#             key: 4,
#             value: 'a'
#         }), on_completed(250)
#     ]
#     reverseComparer = function (a, b) {
#         if (a > b) {
#             return -1
#         }
#         if (a < b) {
#             return 1
#         }
#         return 0
#     }
#     xs = scheduler.create_hot_observable(msgs)
#     res = scheduler.start(create=create)
#         return xs.maxBy(function (x) {
#             throw ex
#         }, reverseComparer)
#     }).messages
#     res.assert_equal(on_error(210, ex))


# def test_MaxBy_ComparerThrows():
#     var ex, msgs, res, reverseComparer, scheduler, xs
#     ex = 'ex'
#     scheduler = TestScheduler()
#     msgs = [
#         on_next(150, {
#             key: 1,
#             value: 'z'
#         }), on_next(210, {
#             key: 3,
#             value: 'b'
#         }), on_next(220, {
#             key: 2,
#             value: 'c'
#         }), on_next(230, {
#             key: 4,
#             value: 'a'
#         }), on_completed(250)
#     ]
#     reverseComparer = function (a, b) {
#         throw ex
#     }
#     xs = scheduler.create_hot_observable(msgs)
#     res = scheduler.start(create=create)
#         return xs.maxBy(function (x) {
#             return x.key
#         }, reverseComparer)
#     }).messages
#     res.assert_equal(on_error(220, ex))

def test_average_int32_empty():
    scheduler = TestScheduler()
    msgs = [on_next(150, 1), on_completed(250)]
    xs = scheduler.create_hot_observable(msgs)
    res = scheduler.start(create=lambda: xs.average()).messages
    
    assert(len(res) == 1)
    assert(res[0].value.kind == 'E' and res[0].value.exception != None)
    assert(res[0].time == 250)

# def test_Average_Int32_Return():
#     scheduler = TestScheduler()
#     msgs = [on_next(150, 1), on_next(210, 2), on_completed(250)]
#     xs = scheduler.create_hot_observable(msgs)
#     res = scheduler.start(create=create)
#         return xs.average()
#     }).messages
#     res.assert_equal(on_next(250, 2), on_completed(250))


# def test_Average_Int32_Some():
#     scheduler = TestScheduler()
#     msgs = [on_next(150, 1), on_next(210, 3), on_next(220, 4), on_next(230, 2), on_completed(250)]
#     xs = scheduler.create_hot_observable(msgs)
#     res = scheduler.start(create=create)
#         return xs.average()
#     }).messages
#     res.assert_equal(on_next(250, 3), on_completed(250))


# def test_Average_Int32_Throw():
#     ex = 'ex'
#     scheduler = TestScheduler()
#     msgs = [on_next(150, 1), on_error(210, ex)]
#     xs = scheduler.create_hot_observable(msgs)
#     res = scheduler.start(create=create)
#         return xs.average()
#     }).messages
#     res.assert_equal(on_error(210, ex))


# def test_Average_Int32_Never():
#     scheduler = TestScheduler()
#     msgs = [on_next(150, 1)]
#     xs = scheduler.create_hot_observable(msgs)
#     res = scheduler.start(create=create)
#         return xs.average()
#     }).messages
#     res.assert_equal()

# def test_Average_Selector_Regular_Int32():
#     var res, scheduler, xs
#     scheduler = TestScheduler()
#     xs = scheduler.create_hot_observable(on_next(210, "b"), on_next(220, "fo"), on_next(230, "qux"), on_completed(240))
#     res = scheduler.start(create=create)
#         return xs.average(function (x) {
#             return x.length
        
    
#     res.messages.assert_equal(on_next(240, 2), on_completed(240))
#     xs.subscriptions.assert_equal(subscribe(200, 240))


# def test_ToArray_Completed():
#     var msgs, results, scheduler, xs
#     scheduler = TestScheduler()
#     msgs = [on_next(110, 1), on_next(220, 2), on_next(330, 3), on_next(440, 4), on_next(550, 5), on_completed(660)]
#     xs = scheduler.create_hot_observable(msgs)
#     results = scheduler.start(create=create)
#         return xs.toArray()
#     }).messages
#     equal(2, results.length)
#     equal(660, results[0].time)
#     equal('N', results[0].value.kind)
#     results[0].value.value.assert_equal(2, 3, 4, 5)
#     ok(on_completed(660).equals(results[1]))
#     xs.subscriptions.assert_equal(subscribe(200, 660))


# def test_ToArray_Error():
#     var ex, msgs, results, scheduler, xs
#     ex = 'ex'
#     scheduler = TestScheduler()
#     msgs = [on_next(110, 1), on_next(220, 2), on_next(330, 3), on_next(440, 4), on_next(550, 5), on_error(660, ex)]
#     xs = scheduler.create_hot_observable(msgs)
#     results = scheduler.start(create=create)
#         return xs.toArray()
#     }).messages
#     results.assert_equal(on_error(660, ex))
#     xs.subscriptions.assert_equal(subscribe(200, 660))


# def test_ToArray_Disposed():
#     var msgs, results, scheduler, xs
#     scheduler = TestScheduler()
#     msgs = [on_next(110, 1), on_next(220, 2), on_next(330, 3), on_next(440, 4), on_next(550, 5)]
#     xs = scheduler.create_hot_observable(msgs)
#     results = scheduler.start(create=create)
#         return xs.toArray()
#     }).messages
#     results.assert_equal()
#     xs.subscriptions.assert_equal(subscribe(200, 1000))


# def test_SequenceEqual_Equal():
#     var msgs1, msgs2, results, scheduler, xs, ys
#     scheduler = TestScheduler()
#     msgs1 = [on_next(110, 1), on_next(190, 2), on_next(240, 3), on_next(290, 4), on_next(310, 5), on_next(340, 6), on_next(450, 7), on_completed(510)]
#     msgs2 = [on_next(90, 1), on_next(270, 3), on_next(280, 4), on_next(300, 5), on_next(330, 6), on_next(340, 7), on_completed(720)]
#     xs = scheduler.create_hot_observable(msgs1)
#     ys = scheduler.create_hot_observable(msgs2)
#     results = scheduler.start(create=create)
#         return xs.sequenceEqual(ys)
    
#     results.messages.assert_equal(on_next(720, true), on_completed(720))
#     xs.subscriptions.assert_equal(subscribe(200, 720))
#     ys.subscriptions.assert_equal(subscribe(200, 720))


# def test_SequenceEqual_Equal_Sym():
#     var msgs1, msgs2, results, scheduler, xs, ys
#     scheduler = TestScheduler()
#     msgs1 = [on_next(110, 1), on_next(190, 2), on_next(240, 3), on_next(290, 4), on_next(310, 5), on_next(340, 6), on_next(450, 7), on_completed(510)]
#     msgs2 = [on_next(90, 1), on_next(270, 3), on_next(280, 4), on_next(300, 5), on_next(330, 6), on_next(340, 7), on_completed(720)]
#     xs = scheduler.create_hot_observable(msgs1)
#     ys = scheduler.create_hot_observable(msgs2)
#     results = scheduler.start(create=create)
#         return ys.sequenceEqual(xs)
    
#     results.messages.assert_equal(on_next(720, true), on_completed(720))
#     xs.subscriptions.assert_equal(subscribe(200, 720))
#     ys.subscriptions.assert_equal(subscribe(200, 720))


# def test_SequenceEqual_NotEqual_Left():
#     var msgs1, msgs2, results, scheduler, xs, ys
#     scheduler = TestScheduler()
#     msgs1 = [on_next(110, 1), on_next(190, 2), on_next(240, 3), on_next(290, 4), on_next(310, 0), on_next(340, 6), on_next(450, 7), on_completed(510)]
#     msgs2 = [on_next(90, 1), on_next(270, 3), on_next(280, 4), on_next(300, 5), on_next(330, 6), on_next(340, 7), on_completed(720)]
#     xs = scheduler.create_hot_observable(msgs1)
#     ys = scheduler.create_hot_observable(msgs2)
#     results = scheduler.start(create=create)
#         return xs.sequenceEqual(ys)
    
#     results.messages.assert_equal(on_next(310, false), on_completed(310))
#     xs.subscriptions.assert_equal(subscribe(200, 310))
#     ys.subscriptions.assert_equal(subscribe(200, 310))


# def test_SequenceEqual_NotEqual_Left_Sym():
#     var msgs1, msgs2, results, scheduler, xs, ys
#     scheduler = TestScheduler()
#     msgs1 = [on_next(110, 1), on_next(190, 2), on_next(240, 3), on_next(290, 4), on_next(310, 0), on_next(340, 6), on_next(450, 7), on_completed(510)]
#     msgs2 = [on_next(90, 1), on_next(270, 3), on_next(280, 4), on_next(300, 5), on_next(330, 6), on_next(340, 7), on_completed(720)]
#     xs = scheduler.create_hot_observable(msgs1)
#     ys = scheduler.create_hot_observable(msgs2)
#     results = scheduler.start(create=create)
#         return ys.sequenceEqual(xs)
    
#     results.messages.assert_equal(on_next(310, false), on_completed(310))
#     xs.subscriptions.assert_equal(subscribe(200, 310))
#     ys.subscriptions.assert_equal(subscribe(200, 310))


# def test_SequenceEqual_NotEqual_Right():
#     var msgs1, msgs2, results, scheduler, xs, ys
#     scheduler = TestScheduler()
#     msgs1 = [on_next(110, 1), on_next(190, 2), on_next(240, 3), on_next(290, 4), on_next(310, 5), on_next(340, 6), on_next(450, 7), on_completed(510)]
#     msgs2 = [on_next(90, 1), on_next(270, 3), on_next(280, 4), on_next(300, 5), on_next(330, 6), on_next(340, 7), on_next(350, 8)]
#     xs = scheduler.create_hot_observable(msgs1)
#     ys = scheduler.create_hot_observable(msgs2)
#     results = scheduler.start(create=create)
#         return xs.sequenceEqual(ys)
    
#     results.messages.assert_equal(on_next(510, false), on_completed(510))
#     xs.subscriptions.assert_equal(subscribe(200, 510))
#     ys.subscriptions.assert_equal(subscribe(200, 510))


# def test_SequenceEqual_NotEqual_Right_Sym():
#     var msgs1, msgs2, results, scheduler, xs, ys
#     scheduler = TestScheduler()
#     msgs1 = [on_next(110, 1), on_next(190, 2), on_next(240, 3), on_next(290, 4), on_next(310, 5), on_next(340, 6), on_next(450, 7), on_completed(510)]
#     msgs2 = [on_next(90, 1), on_next(270, 3), on_next(280, 4), on_next(300, 5), on_next(330, 6), on_next(340, 7), on_next(350, 8)]
#     xs = scheduler.create_hot_observable(msgs1)
#     ys = scheduler.create_hot_observable(msgs2)
#     results = scheduler.start(create=create)
#         return ys.sequenceEqual(xs)
    
#     results.messages.assert_equal(on_next(510, false), on_completed(510))
#     xs.subscriptions.assert_equal(subscribe(200, 510))
#     ys.subscriptions.assert_equal(subscribe(200, 510))


# def test_SequenceEqual_NotEqual_2():
#     var msgs1, msgs2, results, scheduler, xs, ys
#     scheduler = TestScheduler()
#     msgs1 = [on_next(110, 1), on_next(190, 2), on_next(240, 3), on_next(290, 4), on_next(310, 5), on_next(340, 6), on_next(450, 7), on_next(490, 8), on_next(520, 9), on_next(580, 10), on_next(600, 11)]
#     msgs2 = [on_next(90, 1), on_next(270, 3), on_next(280, 4), on_next(300, 5), on_next(330, 6), on_next(340, 7), on_next(350, 9), on_next(400, 9), on_next(410, 10), on_next(490, 11), on_next(550, 12), on_next(560, 13)]
#     xs = scheduler.create_hot_observable(msgs1)
#     ys = scheduler.create_hot_observable(msgs2)
#     results = scheduler.start(create=create)
#         return xs.sequenceEqual(ys)
    
#     results.messages.assert_equal(on_next(490, false), on_completed(490))
#     xs.subscriptions.assert_equal(subscribe(200, 490))
#     ys.subscriptions.assert_equal(subscribe(200, 490))


# def test_SequenceEqual_NotEqual_2_Sym():
#     var msgs1, msgs2, results, scheduler, xs, ys
#     scheduler = TestScheduler()
#     msgs1 = [on_next(110, 1), on_next(190, 2), on_next(240, 3), on_next(290, 4), on_next(310, 5), on_next(340, 6), on_next(450, 7), on_next(490, 8), on_next(520, 9), on_next(580, 10), on_next(600, 11)]
#     msgs2 = [on_next(90, 1), on_next(270, 3), on_next(280, 4), on_next(300, 5), on_next(330, 6), on_next(340, 7), on_next(350, 9), on_next(400, 9), on_next(410, 10), on_next(490, 11), on_next(550, 12), on_next(560, 13)]
#     xs = scheduler.create_hot_observable(msgs1)
#     ys = scheduler.create_hot_observable(msgs2)
#     results = scheduler.start(create=create)
#         return ys.sequenceEqual(xs)
    
#     results.messages.assert_equal(on_next(490, false), on_completed(490))
#     xs.subscriptions.assert_equal(subscribe(200, 490))
#     ys.subscriptions.assert_equal(subscribe(200, 490))


# def test_SequenceEqual_NotEqual_3():
#     var msgs1, msgs2, results, scheduler, xs, ys
#     scheduler = TestScheduler()
#     msgs1 = [on_next(110, 1), on_next(190, 2), on_next(240, 3), on_next(290, 4), on_next(310, 5), on_completed(330)]
#     msgs2 = [on_next(90, 1), on_next(270, 3), on_next(400, 4), on_completed(420)]
#     xs = scheduler.create_hot_observable(msgs1)
#     ys = scheduler.create_hot_observable(msgs2)
#     results = scheduler.start(create=create)
#         return xs.sequenceEqual(ys)
    
#     results.messages.assert_equal(on_next(420, false), on_completed(420))
#     xs.subscriptions.assert_equal(subscribe(200, 420))
#     ys.subscriptions.assert_equal(subscribe(200, 420))


# def test_SequenceEqual_NotEqual_3_Sym():
#     var msgs1, msgs2, results, scheduler, xs, ys
#     scheduler = TestScheduler()
#     msgs1 = [on_next(110, 1), on_next(190, 2), on_next(240, 3), on_next(290, 4), on_next(310, 5), on_completed(330)]
#     msgs2 = [on_next(90, 1), on_next(270, 3), on_next(400, 4), on_completed(420)]
#     xs = scheduler.create_hot_observable(msgs1)
#     ys = scheduler.create_hot_observable(msgs2)
#     results = scheduler.start(create=create)
#         return ys.sequenceEqual(xs)
    
#     results.messages.assert_equal(on_next(420, false), on_completed(420))
#     xs.subscriptions.assert_equal(subscribe(200, 420))
#     ys.subscriptions.assert_equal(subscribe(200, 420))


# def test_SequenceEqual_ComparerThrows():
#     var ex, msgs1, msgs2, results, scheduler, xs, ys
#     ex = 'ex'
#     scheduler = TestScheduler()
#     msgs1 = [on_next(110, 1), on_next(190, 2), on_next(240, 3), on_next(290, 4), on_next(310, 5), on_completed(330)]
#     msgs2 = [on_next(90, 1), on_next(270, 3), on_next(400, 4), on_completed(420)]
#     xs = scheduler.create_hot_observable(msgs1)
#     ys = scheduler.create_hot_observable(msgs2)
#     results = scheduler.start(create=create)
#         return xs.sequenceEqual(ys, function (a, b) {
#             throw ex
        
    
#     results.messages.assert_equal(on_error(270, ex))
#     xs.subscriptions.assert_equal(subscribe(200, 270))
#     ys.subscriptions.assert_equal(subscribe(200, 270))


# def test_SequenceEqual_ComparerThrows_Sym():
#     var ex, msgs1, msgs2, results, scheduler, xs, ys
#     ex = 'ex'
#     scheduler = TestScheduler()
#     msgs1 = [on_next(110, 1), on_next(190, 2), on_next(240, 3), on_next(290, 4), on_next(310, 5), on_completed(330)]
#     msgs2 = [on_next(90, 1), on_next(270, 3), on_next(400, 4), on_completed(420)]
#     xs = scheduler.create_hot_observable(msgs1)
#     ys = scheduler.create_hot_observable(msgs2)
#     results = scheduler.start(create=create)
#         return ys.sequenceEqual(xs, function (a, b) {
#             throw ex
        
    
#     results.messages.assert_equal(on_error(270, ex))
#     xs.subscriptions.assert_equal(subscribe(200, 270))
#     ys.subscriptions.assert_equal(subscribe(200, 270))


# def test_SequenceEqual_NotEqual_4():
#     var msgs1, msgs2, results, scheduler, xs, ys
#     scheduler = TestScheduler()
#     msgs1 = [on_next(250, 1), on_completed(300)]
#     msgs2 = [on_next(290, 1), on_next(310, 2), on_completed(350)]
#     xs = scheduler.create_hot_observable(msgs1)
#     ys = scheduler.create_hot_observable(msgs2)
#     results = scheduler.start(create=create)
#         return xs.sequenceEqual(ys)
    
#     results.messages.assert_equal(on_next(310, false), on_completed(310))
#     xs.subscriptions.assert_equal(subscribe(200, 310))
#     ys.subscriptions.assert_equal(subscribe(200, 310))


# def test_SequenceEqual_NotEqual_4_Sym():
#     var msgs1, msgs2, results, scheduler, xs, ys
#     scheduler = TestScheduler()
#     msgs1 = [on_next(250, 1), on_completed(300)]
#     msgs2 = [on_next(290, 1), on_next(310, 2), on_completed(350)]
#     xs = scheduler.create_hot_observable(msgs1)
#     ys = scheduler.create_hot_observable(msgs2)
#     results = scheduler.start(create=create)
#         return ys.sequenceEqual(xs)
    
#     results.messages.assert_equal(on_next(310, false), on_completed(310))
#     xs.subscriptions.assert_equal(subscribe(200, 310))
#     ys.subscriptions.assert_equal(subscribe(200, 310))


# def test_IsEmpty_Empty():
#     var res, scheduler, xs
#     scheduler = TestScheduler()
#     xs = scheduler.create_hot_observable(on_next(150, 1), on_completed(250))
#     res = scheduler.start(create=create)
#         return xs.isEmpty()
#     }).messages
#     res.assert_equal(on_next(250, true), on_completed(250))
#     xs.subscriptions.assert_equal(subscribe(200, 250))


# def test_IsEmpty_Return():
#     var res, scheduler, xs
#     scheduler = TestScheduler()
#     xs = scheduler.create_hot_observable(on_next(150, 1), on_next(210, 2), on_completed(250))
#     res = scheduler.start(create=create)
#         return xs.isEmpty()
#     }).messages
#     res.assert_equal(on_next(210, false), on_completed(210))
#     xs.subscriptions.assert_equal(subscribe(200, 210))


# def test_IsEmpty_Throw():
#     var ex, res, scheduler, xs
#     ex = 'ex'
#     scheduler = TestScheduler()
#     xs = scheduler.create_hot_observable(on_next(150, 1), on_error(210, ex))
#     res = scheduler.start(create=create)
#         return xs.isEmpty()
#     }).messages
#     res.assert_equal(on_error(210, ex))
#     xs.subscriptions.assert_equal(subscribe(200, 210))


# def test_IsEmpty_Never():
#     var res, scheduler, xs
#     scheduler = TestScheduler()
#     xs = scheduler.create_hot_observable(on_next(150, 1))
#     res = scheduler.start(create=create)
#         return xs.isEmpty()
#     }).messages
#     res.assert_equal()
#     xs.subscriptions.assert_equal(subscribe(200, 1000))


# // SequenceEqual Array
# def test_SequenceEqual_Enumerable_Equal():
#     var res, scheduler, xs
#     scheduler = TestScheduler()
#     xs = scheduler.create_hot_observable(on_next(110, 1), on_next(190, 2), on_next(240, 3), on_next(290, 4), on_next(310, 5), on_next(340, 6), on_next(450, 7), on_completed(510))
#     res = scheduler.start(create=create)
#         return xs.sequenceEqual([3, 4, 5, 6, 7])
    
#     res.messages.assert_equal(on_next(510, true), on_completed(510))
#     xs.subscriptions.assert_equal(subscribe(200, 510))


# def test_SequenceEqual_Enumerable_NotEqual_Elements():
#     var res, scheduler, xs
#     scheduler = TestScheduler()
#     xs = scheduler.create_hot_observable(on_next(110, 1), on_next(190, 2), on_next(240, 3), on_next(290, 4), on_next(310, 5), on_next(340, 6), on_next(450, 7), on_completed(510))
#     res = scheduler.start(create=create)
#         return xs.sequenceEqual([3, 4, 9, 6, 7])
    
#     res.messages.assert_equal(on_next(310, false), on_completed(310))
#     xs.subscriptions.assert_equal(subscribe(200, 310))


# def test_SequenceEqual_Enumerable_Comparer_Equal():
#     var res, scheduler, xs
#     scheduler = TestScheduler()
#     xs = scheduler.create_hot_observable(on_next(110, 1), on_next(190, 2), on_next(240, 3), on_next(290, 4), on_next(310, 5), on_next(340, 6), on_next(450, 7), on_completed(510))
#     res = scheduler.start(create=create)
#         return xs.sequenceEqual([3 - 2, 4, 5, 6 + 42, 7 - 6], function (x, y) {
#             return x % 2 == y % 2
        
    
#     res.messages.assert_equal(on_next(510, true), on_completed(510))
#     xs.subscriptions.assert_equal(subscribe(200, 510))


# def test_SequenceEqual_Enumerable_Comparer_NotEqual():
#     var res, scheduler, xs
#     scheduler = TestScheduler()
#     xs = scheduler.create_hot_observable(on_next(110, 1), on_next(190, 2), on_next(240, 3), on_next(290, 4), on_next(310, 5), on_next(340, 6), on_next(450, 7), on_completed(510))
#     res = scheduler.start(create=create)
#         return xs.sequenceEqual([3 - 2, 4, 5 + 9, 6 + 42, 7 - 6], function (x, y) {
#             return x % 2 == y % 2
        
    
#     res.messages.assert_equal(on_next(310, false), on_completed(310))
#     xs.subscriptions.assert_equal(subscribe(200, 310))


# function throwComparer(value, exn) {
#     return function (x, y) {
#         if (x == value) {
#             throw exn
#         }
#         return x == y
#     }
# }

# def test_SequenceEqual_Enumerable_Comparer_Throws():
#     var ex, res, scheduler, xs
#     ex = 'ex'
#     scheduler = TestScheduler()
#     xs = scheduler.create_hot_observable(on_next(110, 1), on_next(190, 2), on_next(240, 3), on_next(290, 4), on_next(310, 5), on_next(340, 6), on_next(450, 7), on_completed(510))
#     res = scheduler.start(create=create)
#         return xs.sequenceEqual([3, 4, 5, 6, 7], throwComparer(5, ex))
    
#     res.messages.assert_equal(on_error(310, ex))
#     xs.subscriptions.assert_equal(subscribe(200, 310))


# def test_SequenceEqual_Enumerable_NotEqual_TooLong():
#     var res, scheduler, xs
#     scheduler = TestScheduler()
#     xs = scheduler.create_hot_observable(on_next(110, 1), on_next(190, 2), on_next(240, 3), on_next(290, 4), on_next(310, 5), on_next(340, 6), on_next(450, 7), on_completed(510))
#     res = scheduler.start(create=create)
#         return xs.sequenceEqual([3, 4, 5, 6, 7, 8])
    
#     res.messages.assert_equal(on_next(510, false), on_completed(510))
#     xs.subscriptions.assert_equal(subscribe(200, 510))


# def test_SequenceEqual_Enumerable_NotEqual_TooShort():
#     var res, scheduler, xs
#     scheduler = TestScheduler()
#     xs = scheduler.create_hot_observable(on_next(110, 1), on_next(190, 2), on_next(240, 3), on_next(290, 4), on_next(310, 5), on_next(340, 6), on_next(450, 7), on_completed(510))
#     res = scheduler.start(create=create)
#         return xs.sequenceEqual([3, 4, 5, 6])
    
#     res.messages.assert_equal(on_next(450, false), on_completed(450))
#     xs.subscriptions.assert_equal(subscribe(200, 450))


# def test_SequenceEqual_Enumerable_On_error():
#     var ex, res, scheduler, xs
#     ex = 'ex'
#     scheduler = TestScheduler()
#     xs = scheduler.create_hot_observable(on_next(110, 1), on_next(190, 2), on_next(240, 3), on_next(290, 4), on_error(310, ex))
#     res = scheduler.start(create=create)
#         return xs.sequenceEqual([3, 4])
    
#     res.messages.assert_equal(on_error(310, ex))
#     xs.subscriptions.assert_equal(subscribe(200, 310))


# // ElementAt
# def test_ElementAt_First():
#     var results, scheduler, xs
#     scheduler = TestScheduler()
#     xs = scheduler.create_hot_observable(on_next(280, 42), on_next(360, 43), on_next(470, 44), on_completed(600))
#     results = scheduler.start(create=create)
#         return xs.elementAt(0)
    
#     results.messages.assert_equal(on_next(280, 42), on_completed(280))
#     xs.subscriptions.assert_equal(subscribe(200, 280))


# def test_ElementAt_Other():
#     var results, scheduler, xs
#     scheduler = TestScheduler()
#     xs = scheduler.create_hot_observable(on_next(280, 42), on_next(360, 43), on_next(470, 44), on_completed(600))
#     results = scheduler.start(create=create)
#         return xs.elementAt(2)
    
#     results.messages.assert_equal(on_next(470, 44), on_completed(470))
#     xs.subscriptions.assert_equal(subscribe(200, 470))


# def test_ElementAt_OutOfRange():
#     var results, scheduler, xs
#     scheduler = TestScheduler()
#     xs = scheduler.create_hot_observable(on_next(280, 42), on_next(360, 43), on_next(470, 44), on_completed(600))
#     results = scheduler.start(create=create)
#         return xs.elementAt(3)
    
#     equal(1, results.messages.length)
#     equal(600, results.messages[0].time)
#     equal('E', results.messages[0].value.kind)
#     ok(results.messages[0].value.exception !== null)


# def test_ElementAt_Error():
#     var ex, results, scheduler, xs
#     ex = 'ex'
#     scheduler = TestScheduler()
#     xs = scheduler.create_hot_observable(on_next(280, 42), on_next(360, 43), on_error(420, ex))
#     results = scheduler.start(create=create)
#         return xs.elementAt(3)
    
#     results.messages.assert_equal(on_error(420, ex))
#     xs.subscriptions.assert_equal(subscribe(200, 420))


# def test_ElementAtOrDefault_First():
#     var results, scheduler, xs
#     scheduler = TestScheduler()
#     xs = scheduler.create_hot_observable(on_next(280, 42), on_next(360, 43), on_next(470, 44), on_completed(600))
#     results = scheduler.start(create=create)
#         return xs.elementAtOrDefault(0)
    
#     results.messages.assert_equal(on_next(280, 42), on_completed(280))
#     xs.subscriptions.assert_equal(subscribe(200, 280))


# def test_ElementAtOrDefault_Other():
#     var results, scheduler, xs
#     scheduler = TestScheduler()
#     xs = scheduler.create_hot_observable(on_next(280, 42), on_next(360, 43), on_next(470, 44), on_completed(600))
#     results = scheduler.start(create=create)
#         return xs.elementAtOrDefault(2)
    
#     results.messages.assert_equal(on_next(470, 44), on_completed(470))
#     xs.subscriptions.assert_equal(subscribe(200, 470))


# def test_ElementAtOrDefault_OutOfRange():
#     var results, scheduler, xs
#     scheduler = TestScheduler()
#     xs = scheduler.create_hot_observable(on_next(280, 42), on_next(360, 43), on_next(470, 44), on_completed(600))
#     results = scheduler.start(create=create)
#         return xs.elementAtOrDefault(3, 0)
    
#     results.messages.assert_equal(on_next(600, 0), on_completed(600))
#     xs.subscriptions.assert_equal(subscribe(200, 600))


# def test_ElementAtOrDefault_Error():
#     var ex, results, scheduler, xs
#     ex = 'ex'
#     scheduler = TestScheduler()
#     xs = scheduler.create_hot_observable(on_next(280, 42), on_next(360, 43), on_error(420, ex))
#     results = scheduler.start(create=create)
#         return xs.elementAtOrDefault(3)
    
#     results.messages.assert_equal(on_error(420, ex))
#     xs.subscriptions.assert_equal(subscribe(200, 420))


# // First Async
# def test_FirstAsync_Empty():
#     var res, scheduler, xs
#     scheduler = TestScheduler()
#     xs = scheduler.create_hot_observable(on_next(150, 1), on_completed(250))
#     res = scheduler.start(create=create)
#         return xs.first()
    
#     res.messages.assert_equal(on_error(250, function (e) {
#         return e !== null
#     }))
#     xs.subscriptions.assert_equal(subscribe(200, 250))


# def test_FirstAsync_One():
#     var res, scheduler, xs
#     scheduler = TestScheduler()
#     xs = scheduler.create_hot_observable(on_next(150, 1), on_next(210, 2), on_completed(250))
#     res = scheduler.start(create=create)
#         return xs.first()
    
#     res.messages.assert_equal(on_next(210, 2), on_completed(210))
#     xs.subscriptions.assert_equal(subscribe(200, 210))


# def test_FirstAsync_Many():
#     var res, scheduler, xs
#     scheduler = TestScheduler()
#     xs = scheduler.create_hot_observable(on_next(150, 1), on_next(210, 2), on_next(220, 3), on_completed(250))
#     res = scheduler.start(create=create)
#         return xs.first()
    
#     res.messages.assert_equal(on_next(210, 2), on_completed(210))
#     xs.subscriptions.assert_equal(subscribe(200, 210))


# def test_FirstAsync_Error():
#     var ex, res, scheduler, xs
#     ex = 'ex'
#     scheduler = TestScheduler()
#     xs = scheduler.create_hot_observable(on_next(150, 1), on_error(210, ex))
#     res = scheduler.start(create=create)
#         return xs.first()
    
#     res.messages.assert_equal(on_error(210, ex))
#     xs.subscriptions.assert_equal(subscribe(200, 210))


# def test_FirstAsync_Predicate():
#     var res, scheduler, xs
#     scheduler = TestScheduler()
#     xs = scheduler.create_hot_observable(on_next(150, 1), on_next(210, 2), on_next(220, 3), on_next(230, 4), on_next(240, 5), on_completed(250))
#     res = scheduler.start(create=create)
#         return xs.first(function (x) {
#             return x % 2 == 1
        
    
#     res.messages.assert_equal(on_next(220, 3), on_completed(220))
#     xs.subscriptions.assert_equal(subscribe(200, 220))


# def test_FirstAsync_Predicate_None():
#     var res, scheduler, xs
#     scheduler = TestScheduler()
#     xs = scheduler.create_hot_observable(on_next(150, 1), on_next(210, 2), on_next(220, 3), on_next(230, 4), on_next(240, 5), on_completed(250))
#     res = scheduler.start(create=create)
#         return xs.first(function (x) {
#             return x > 10
        
    
#     res.messages.assert_equal(on_error(250, function (e) {
#         return e !== null
#     }))
#     xs.subscriptions.assert_equal(subscribe(200, 250))


# def test_FirstAsync_Predicate_Throw():
#     var ex, res, scheduler, xs
#     ex = 'ex'
#     scheduler = TestScheduler()
#     xs = scheduler.create_hot_observable(on_next(150, 1), on_next(210, 2), on_error(220, ex))
#     res = scheduler.start(create=create)
#         return xs.first(function (x) {
#             return x % 2 == 1
        
    
#     res.messages.assert_equal(on_error(220, ex))
#     xs.subscriptions.assert_equal(subscribe(200, 220))


# def test_FirstAsync_PredicateThrows():
#     var ex, res, scheduler, xs
#     ex = 'ex'
#     scheduler = TestScheduler()
#     xs = scheduler.create_hot_observable(on_next(150, 1), on_next(210, 2), on_next(220, 3), on_next(230, 4), on_next(240, 5), on_completed(250))
#     res = scheduler.start(create=create)
#         return xs.first(function (x) {
#             if (x < 4) {
#                 return false
#             } else {
#                 throw ex
#             }
        
    
#     res.messages.assert_equal(on_error(230, ex))
#     xs.subscriptions.assert_equal(subscribe(200, 230))


# // First or default
# def test_FirstOrDefaultAsync_Empty():
#     var res, scheduler, xs
#     scheduler = TestScheduler()
#     xs = scheduler.create_hot_observable(on_next(150, 1), on_completed(250))
#     res = scheduler.start(create=create)
#         return xs.firstOrDefault(null, 0)
    
#     res.messages.assert_equal(on_next(250, 0), on_completed(250))
#     xs.subscriptions.assert_equal(subscribe(200, 250))


# def test_FirstOrDefaultAsync_One():
#     var res, scheduler, xs
#     scheduler = TestScheduler()
#     xs = scheduler.create_hot_observable(on_next(150, 1), on_next(210, 2), on_completed(250))
#     res = scheduler.start(create=create)
#         return xs.firstOrDefault(null, 0)
    
#     res.messages.assert_equal(on_next(210, 2), on_completed(210))
#     xs.subscriptions.assert_equal(subscribe(200, 210))


# def test_FirstOrDefaultAsync_Many():
#     var res, scheduler, xs
#     scheduler = TestScheduler()
#     xs = scheduler.create_hot_observable(on_next(150, 1), on_next(210, 2), on_next(220, 3), on_completed(250))
#     res = scheduler.start(create=create)
#         return xs.firstOrDefault(null, 0)
    
#     res.messages.assert_equal(on_next(210, 2), on_completed(210))
#     xs.subscriptions.assert_equal(subscribe(200, 210))


# def test_FirstOrDefaultAsync_Error():
#     var ex, res, scheduler, xs
#     ex = 'ex'
#     scheduler = TestScheduler()
#     xs = scheduler.create_hot_observable(on_next(150, 1), on_error(210, ex))
#     res = scheduler.start(create=create)
#         return xs.firstOrDefault(null, 0)
    
#     res.messages.assert_equal(on_error(210, ex))
#     xs.subscriptions.assert_equal(subscribe(200, 210))


# def test_FirstOrDefaultAsync_Predicate():
#     var res, scheduler, xs
#     scheduler = TestScheduler()
#     xs = scheduler.create_hot_observable(on_next(150, 1), on_next(210, 2), on_next(220, 3), on_next(230, 4), on_next(240, 5), on_completed(250))
#     res = scheduler.start(create=create)
#         return xs.firstOrDefault(function (x) {
#             return x % 2 == 1
#         }, 0)
    
#     res.messages.assert_equal(on_next(220, 3), on_completed(220))
#     xs.subscriptions.assert_equal(subscribe(200, 220))


# def test_FirstOrDefaultAsync_Predicate_None():
#     var res, scheduler, xs
#     scheduler = TestScheduler()
#     xs = scheduler.create_hot_observable(on_next(150, 1), on_next(210, 2), on_next(220, 3), on_next(230, 4), on_next(240, 5), on_completed(250))
#     res = scheduler.start(create=create)
#         return xs.firstOrDefault(function (x) {
#             return x > 10
#         }, 0)
    
#     res.messages.assert_equal(on_next(250, 0), on_completed(250))
#     xs.subscriptions.assert_equal(subscribe(200, 250))


# def test_FirstOrDefaultAsync_Predicate_Throw():
#     var ex, res, scheduler, xs
#     ex = 'ex'
#     scheduler = TestScheduler()
#     xs = scheduler.create_hot_observable(on_next(150, 1), on_next(210, 2), on_error(220, ex))
#     res = scheduler.start(create=create)
#         return xs.firstOrDefault(function (x) {
#             return x % 2 == 1
#         }, 0)
    
#     res.messages.assert_equal(on_error(220, ex))
#     xs.subscriptions.assert_equal(subscribe(200, 220))


# def test_FirstOrDefaultAsync_PredicateThrows():
#     var ex, res, scheduler, xs
#     ex = 'ex'
#     scheduler = TestScheduler()
#     xs = scheduler.create_hot_observable(on_next(150, 1), on_next(210, 2), on_next(220, 3), on_next(230, 4), on_next(240, 5), on_completed(250))
#     res = scheduler.start(create=create)
#         return xs.firstOrDefault(function (x) {
#             if (x < 4) {
#                 return false
#             } else {
#                 throw ex
#             }
#         }, 0)
    
#     res.messages.assert_equal(on_error(230, ex))
#     xs.subscriptions.assert_equal(subscribe(200, 230))


# // Last
# def test_LastAsync_Empty():
#     var res, scheduler, xs
#     scheduler = TestScheduler()
#     xs = scheduler.create_hot_observable(on_next(150, 1), on_completed(250))
#     res = scheduler.start(create=create)
#         return xs.last()
    
#     res.messages.assert_equal(on_error(250, function (e) {
#         return e !== null
#     }))
#     xs.subscriptions.assert_equal(subscribe(200, 250))


# def test_LastAsync_One():
#     var res, scheduler, xs
#     scheduler = TestScheduler()
#     xs = scheduler.create_hot_observable(on_next(150, 1), on_next(210, 2), on_completed(250))
#     res = scheduler.start(create=create)
#         return xs.last()
    
#     res.messages.assert_equal(on_next(250, 2), on_completed(250))
#     xs.subscriptions.assert_equal(subscribe(200, 250))

# def test_LastAsync_Many():
#     var res, scheduler, xs
#     scheduler = TestScheduler()
#     xs = scheduler.create_hot_observable(on_next(150, 1), on_next(210, 2), on_next(220, 3), on_completed(250))
#     res = scheduler.start(create=create)
#         return xs.last()
    
#     res.messages.assert_equal(on_next(250, 3), on_completed(250))
#     xs.subscriptions.assert_equal(subscribe(200, 250))


# def test_LastAsync_Error():
#     var ex, res, scheduler, xs
#     ex = 'ex'
#     scheduler = TestScheduler()
#     xs = scheduler.create_hot_observable(on_next(150, 1), on_error(210, ex))
#     res = scheduler.start(create=create)
#         return xs.last()
    
#     res.messages.assert_equal(on_error(210, ex))
#     xs.subscriptions.assert_equal(subscribe(200, 210))


# def test_LastAsync_Predicate():
#     var res, scheduler, xs
#     scheduler = TestScheduler()
#     xs = scheduler.create_hot_observable(on_next(150, 1), on_next(210, 2), on_next(220, 3), on_next(230, 4), on_next(240, 5), on_completed(250))
#     res = scheduler.start(create=create)
#         return xs.last(function (x) {
#             return x % 2 == 1
        
    
#     res.messages.assert_equal(on_next(250, 5), on_completed(250))
#     xs.subscriptions.assert_equal(subscribe(200, 250))


# def test_LastAsync_Predicate_None():
#     var res, scheduler, xs
#     scheduler = TestScheduler()
#     xs = scheduler.create_hot_observable(on_next(150, 1), on_next(210, 2), on_next(220, 3), on_next(230, 4), on_next(240, 5), on_completed(250))
#     res = scheduler.start(create=create)
#         return xs.last(function (x) {
#             return x > 10
        
    
#     res.messages.assert_equal(on_error(250, function (e) {
#         return e !== null
#     }))
#     xs.subscriptions.assert_equal(subscribe(200, 250))


# def test_LastAsync_Predicate_Throw():
#     var ex, res, scheduler, xs
#     ex = 'ex'
#     scheduler = TestScheduler()
#     xs = scheduler.create_hot_observable(on_next(150, 1), on_error(210, ex))
#     res = scheduler.start(create=create)
#         return xs.last(function (x) {
#             return x % 2 == 1
        
    
#     res.messages.assert_equal(on_error(210, ex))
#     xs.subscriptions.assert_equal(subscribe(200, 210))


# def test_LastAsync_PredicateThrows():
#     var ex, res, scheduler, xs
#     ex = 'ex'
#     scheduler = TestScheduler()
#     xs = scheduler.create_hot_observable(on_next(150, 1), on_next(210, 2), on_next(220, 3), on_next(230, 4), on_next(240, 5), on_completed(250))
#     res = scheduler.start(create=create)
#         return xs.last(function (x) {
#             if (x < 4) {
#                 return x % 2 == 1
#             } else {
#                 throw ex
#             }
        
    
#     res.messages.assert_equal(on_error(230, ex))
#     xs.subscriptions.assert_equal(subscribe(200, 230))


# // Last or Default
# def test_LastOrDefaultAsync_Empty():
#     var res, scheduler, xs
#     scheduler = TestScheduler()
#     xs = scheduler.create_hot_observable(on_next(150, 1), on_completed(250))
#     res = scheduler.start(create=create)
#         return xs.lastOrDefault(null, 0)
    
#     res.messages.assert_equal(on_next(250, 0), on_completed(250))
#     xs.subscriptions.assert_equal(subscribe(200, 250))


# def test_LastOrDefaultAsync_One():
#     var res, scheduler, xs
#     scheduler = TestScheduler()
#     xs = scheduler.create_hot_observable(on_next(150, 1), on_next(210, 2), on_completed(250))
#     res = scheduler.start(create=create)
#         return xs.lastOrDefault(null, 0)
    
#     res.messages.assert_equal(on_next(250, 2), on_completed(250))
#     xs.subscriptions.assert_equal(subscribe(200, 250))


# def test_LastOrDefaultAsync_Many():
#     var res, scheduler, xs
#     scheduler = TestScheduler()
#     xs = scheduler.create_hot_observable(on_next(150, 1), on_next(210, 2), on_next(220, 3), on_completed(250))
#     res = scheduler.start(create=create)
#         return xs.lastOrDefault(null, 0)
    
#     res.messages.assert_equal(on_next(250, 3), on_completed(250))
#     xs.subscriptions.assert_equal(subscribe(200, 250))


# def test_LastOrDefaultAsync_Error():
#     var ex, res, scheduler, xs
#     ex = 'ex'
#     scheduler = TestScheduler()
#     xs = scheduler.create_hot_observable(on_next(150, 1), on_error(210, ex))
#     res = scheduler.start(create=create)
#         return xs.lastOrDefault(null, 0)
    
#     res.messages.assert_equal(on_error(210, ex))
#     xs.subscriptions.assert_equal(subscribe(200, 210))


# def test_LastOrDefaultAsync_Predicate():
#     var res, scheduler, xs
#     scheduler = TestScheduler()
#     xs = scheduler.create_hot_observable(on_next(150, 1), on_next(210, 2), on_next(220, 3), on_next(230, 4), on_next(240, 5), on_completed(250))
#     res = scheduler.start(create=create)
#         return xs.lastOrDefault(function (x) {
#             return x % 2 == 1
#         }, 0)
    
#     res.messages.assert_equal(on_next(250, 5), on_completed(250))
#     xs.subscriptions.assert_equal(subscribe(200, 250))


# def test_LastOrDefaultAsync_Predicate_None():
#     var res, scheduler, xs
#     scheduler = TestScheduler()
#     xs = scheduler.create_hot_observable(on_next(150, 1), on_next(210, 2), on_next(220, 3), on_next(230, 4), on_next(240, 5), on_completed(250))
#     res = scheduler.start(create=create)
#         return xs.lastOrDefault(function (x) {
#             return x > 10
#         }, 0)
    
#     res.messages.assert_equal(on_next(250, 0), on_completed(250))
#     xs.subscriptions.assert_equal(subscribe(200, 250))


# def test_LastOrDefaultAsync_Predicate_Throw():
#     var ex, res, scheduler, xs
#     ex = 'ex'
#     scheduler = TestScheduler()
#     xs = scheduler.create_hot_observable(on_next(150, 1), on_error(210, ex))
#     res = scheduler.start(create=create)
#         return xs.lastOrDefault(function (x) {
#             return x > 10
#         }, 0)
    
#     res.messages.assert_equal(on_error(210, ex))
#     xs.subscriptions.assert_equal(subscribe(200, 210))


# def test_LastOrDefaultAsync_PredicateThrows():
#     var ex, res, scheduler, xs
#     ex = 'ex'
#     scheduler = TestScheduler()
#     xs = scheduler.create_hot_observable(on_next(150, 1), on_next(210, 2), on_next(220, 3), on_next(230, 4), on_next(240, 5), on_completed(250))
#     res = scheduler.start(create=create)
#         return xs.lastOrDefault(function (x) {
#             if (x < 4) {
#                 return x % 2 == 1
#             } else {
#                 throw ex
#             }
#         }, 0)
    
#     res.messages.assert_equal(on_error(230, ex))
#     xs.subscriptions.assert_equal(subscribe(200, 230))


# // Single
# def test_SingleAsync_Empty():
#     var res, scheduler, xs
#     scheduler = TestScheduler()
#     xs = scheduler.create_hot_observable(on_next(150, 1), on_completed(250))
#     res = scheduler.start(create=create)
#         return xs.single()
    
#     res.messages.assert_equal(on_error(250, function (e) {
#         return e !== null
#     }))
#     xs.subscriptions.assert_equal(subscribe(200, 250))


# def test_SingleAsync_One():
#     var res, scheduler, xs
#     scheduler = TestScheduler()
#     xs = scheduler.create_hot_observable(on_next(150, 1), on_next(210, 2), on_completed(250))
#     res = scheduler.start(create=create)
#         return xs.single()
    
#     res.messages.assert_equal(on_next(250, 2), on_completed(250))
#     xs.subscriptions.assert_equal(subscribe(200, 250))


# def test_SingleAsync_Many():
#     var res, scheduler, xs
#     scheduler = TestScheduler()
#     xs = scheduler.create_hot_observable(on_next(150, 1), on_next(210, 2), on_next(220, 3), on_completed(250))
#     res = scheduler.start(create=create)
#         return xs.single()
    
#     res.messages.assert_equal(on_error(220, function (e) {
#         return e !== null
#     }))
#     xs.subscriptions.assert_equal(subscribe(200, 220))


# def test_SingleAsync_Error():
#     var ex, res, scheduler, xs
#     ex = 'ex'
#     scheduler = TestScheduler()
#     xs = scheduler.create_hot_observable(on_next(150, 1), on_error(210, ex))
#     res = scheduler.start(create=create)
#         return xs.single()
    
#     res.messages.assert_equal(on_error(210, ex))
#     xs.subscriptions.assert_equal(subscribe(200, 210))


# def test_SingleAsync_Predicate():
#     var res, scheduler, xs
#     scheduler = TestScheduler()
#     xs = scheduler.create_hot_observable(on_next(150, 1), on_next(210, 2), on_next(220, 3), on_next(230, 4), on_next(240, 5), on_completed(250))
#     res = scheduler.start(create=create)
#         return xs.single(function (x) {
#             return x % 2 == 1
        
    
#     res.messages.assert_equal(on_error(240, function (e) {
#         return e !== null
#     }))
#     xs.subscriptions.assert_equal(subscribe(200, 240))


# def test_SingleAsync_Predicate_Empty():
#     var res, scheduler, xs
#     scheduler = TestScheduler()
#     xs = scheduler.create_hot_observable(on_next(150, 1), on_completed(250))
#     res = scheduler.start(create=create)
#         return xs.single(function (x) {
#             return x % 2 == 1
        
    
#     res.messages.assert_equal(on_error(250, function (e) {
#         return e !== null
#     }))
#     xs.subscriptions.assert_equal(subscribe(200, 250))


# def test_SingleAsync_Predicate_One():
#     var res, scheduler, xs
#     scheduler = TestScheduler()
#     xs = scheduler.create_hot_observable(on_next(150, 1), on_next(210, 2), on_next(220, 3), on_next(230, 4), on_next(240, 5), on_completed(250))
#     res = scheduler.start(create=create)
#         return xs.single(function (x) {
#             return x == 4
        
    
#     res.messages.assert_equal(on_next(250, 4), on_completed(250))
#     xs.subscriptions.assert_equal(subscribe(200, 250))


# def test_SingleAsync_Predicate_Throw():
#     var ex, res, scheduler, xs
#     ex = 'ex'
#     scheduler = TestScheduler()
#     xs = scheduler.create_hot_observable(on_next(150, 1), on_error(210, ex))
#     res = scheduler.start(create=create)
#         return xs.single(function (x) {
#             return x > 10
        
    
#     res.messages.assert_equal(on_error(210, ex))
#     xs.subscriptions.assert_equal(subscribe(200, 210))


# def test_SingleAsync_PredicateThrows():
#     var ex, res, scheduler, xs
#     ex = 'ex'
#     scheduler = TestScheduler()
#     xs = scheduler.create_hot_observable(on_next(150, 1), on_next(210, 2), on_next(220, 3), on_next(230, 4), on_next(240, 5), on_completed(250))
#     res = scheduler.start(create=create)
#         return xs.single(function (x) {
#             if (x < 4) {
#                 return false
#             } else {
#                 throw ex
#             }
        
    
#     res.messages.assert_equal(on_error(230, ex))
#     xs.subscriptions.assert_equal(subscribe(200, 230))


# // Single Or Default
# def test_SingleOrDefaultAsync_Empty():
#     var res, scheduler, xs
#     scheduler = TestScheduler()
#     xs = scheduler.create_hot_observable(on_next(150, 1), on_completed(250))
#     res = scheduler.start(create=create)
#         return xs.singleOrDefault(null, 0)
    
#     res.messages.assert_equal(on_next(250, 0), on_completed(250))
#     xs.subscriptions.assert_equal(subscribe(200, 250))


# def test_SingleOrDefaultAsync_One():
#     var res, scheduler, xs
#     scheduler = TestScheduler()
#     xs = scheduler.create_hot_observable(on_next(150, 1), on_next(210, 2), on_completed(250))
#     res = scheduler.start(create=create)
#         return xs.singleOrDefault(null, 0)
    
#     res.messages.assert_equal(on_next(250, 2), on_completed(250))
#     xs.subscriptions.assert_equal(subscribe(200, 250))


# def test_SingleOrDefaultAsync_Many():
#     var res, scheduler, xs
#     scheduler = TestScheduler()
#     xs = scheduler.create_hot_observable(on_next(150, 1), on_next(210, 2), on_next(220, 3), on_completed(250))
#     res = scheduler.start(create=create)
#         return xs.singleOrDefault(null, 0)
    
#     res.messages.assert_equal(on_error(220, function (e) {
#         return e !== null
#     }))
#     xs.subscriptions.assert_equal(subscribe(200, 220))


# def test_SingleOrDefaultAsync_Error():
#     var ex, res, scheduler, xs
#     ex = 'ex'
#     scheduler = TestScheduler()
#     xs = scheduler.create_hot_observable(on_next(150, 1), on_error(210, ex))
#     res = scheduler.start(create=create)
#         return xs.singleOrDefault(null, 0)
    
#     res.messages.assert_equal(on_error(210, ex))
#     xs.subscriptions.assert_equal(subscribe(200, 210))


# def test_SingleOrDefaultAsync_Predicate():
#     var res, scheduler, xs
#     scheduler = TestScheduler()
#     xs = scheduler.create_hot_observable(on_next(150, 1), on_next(210, 2), on_next(220, 3), on_next(230, 4), on_next(240, 5), on_completed(250))
#     res = scheduler.start(create=create)
#         return xs.singleOrDefault(function (x) {
#             return x % 2 == 1
#         }, 0)
    
#     res.messages.assert_equal(on_error(240, function (e) {
#         return e !== null
#     }))
#     xs.subscriptions.assert_equal(subscribe(200, 240))


# def test_SingleOrDefaultAsync_Predicate_Empty():
#     var res, scheduler, xs
#     scheduler = TestScheduler()
#     xs = scheduler.create_hot_observable(on_next(150, 1), on_completed(250))
#     res = scheduler.start(create=create)
#         return xs.singleOrDefault(function (x) {
#             return x % 2 == 1
#         }, 0)
    
#     res.messages.assert_equal(on_next(250, 0), on_completed(250))
#     xs.subscriptions.assert_equal(subscribe(200, 250))


# def test_SingleOrDefaultAsync_Predicate_One():
#     var ex, res, scheduler, xs
#     ex = 'ex'
#     scheduler = TestScheduler()
#     xs = scheduler.create_hot_observable(on_next(150, 1), on_next(210, 2), on_next(220, 3), on_next(230, 4), on_next(240, 5), on_completed(250))
#     res = scheduler.start(create=create)
#         return xs.singleOrDefault(function (x) {
#             return x == 4
#         }, 0)
    
#     res.messages.assert_equal(on_next(250, 4), on_completed(250))
#     xs.subscriptions.assert_equal(subscribe(200, 250))


# def test_SingleOrDefaultAsync_Predicate_None():
#     var res, scheduler, xs
#     scheduler = TestScheduler()
#     xs = scheduler.create_hot_observable(on_next(150, 1), on_next(210, 2), on_next(220, 3), on_next(230, 4), on_next(240, 5), on_completed(250))
#     res = scheduler.start(create=create)
#         return xs.singleOrDefault(function (x) {
#             return x > 10
#         }, 0)
    
#     res.messages.assert_equal(on_next(250, 0), on_completed(250))
#     xs.subscriptions.assert_equal(subscribe(200, 250))


# def test_SingleOrDefaultAsync_Predicate_Throw():
#     var ex, res, scheduler, xs
#     ex = 'ex'
#     scheduler = TestScheduler()
#     xs = scheduler.create_hot_observable(on_next(150, 1), on_error(210, ex))
#     res = scheduler.start(create=create)
#         return xs.singleOrDefault(function (x) {
#             return x > 10
#         }, 0)
    
#     res.messages.assert_equal(on_error(210, ex))
#     xs.subscriptions.assert_equal(subscribe(200, 210))


# def test_SingleOrDefaultAsync_PredicateThrows():
#     var ex, res, scheduler, xs
#     ex = 'ex'
#     scheduler = TestScheduler()
#     xs = scheduler.create_hot_observable(on_next(150, 1), on_next(210, 2), on_next(220, 3), on_next(230, 4), on_next(240, 5), on_completed(250))
#     res = scheduler.start(create=create)
#         return xs.singleOrDefault(function (x) {
#             if (x < 4) {
#                 return false
#             } else {
#                 throw ex
#             }
#         }, 0)
    
#     res.messages.assert_equal(on_error(230, ex))
#     xs.subscriptions.assert_equal(subscribe(200, 230))

if __name__ == '__main__':
    test_count_empty()<|MERGE_RESOLUTION|>--- conflicted
+++ resolved
@@ -1,3174 +1,3141 @@
-from rx import Observable
-from rx.testing import TestScheduler, ReactiveTest, is_prime, MockDisposable
-from rx.disposables import Disposable, SerialDisposable
-
-on_next = ReactiveTest.on_next
-on_completed = ReactiveTest.on_completed
-on_error = ReactiveTest.on_error
-subscribe = ReactiveTest.subscribe
-subscribed = ReactiveTest.subscribed
-disposed = ReactiveTest.disposed
-created = ReactiveTest.created
-
-def test_aggregate_with_seed_empty():
-    scheduler = TestScheduler()
-    msgs = [on_next(150, 1), on_completed(250)]
-    xs = scheduler.create_hot_observable(msgs)
-
-    def create():
-        return xs.aggregate(seed=42, accumulator=lambda acc, x: acc + x)
-    
-    res = scheduler.start(create=create).messages
-    res.assert_equal(on_next(250, 42), on_completed(250))
-
-def test_aggregate_with_seed_return():
-    scheduler = TestScheduler()
-    msgs = [on_next(150, 1), on_next(210, 24), on_completed(250)]
-    xs = scheduler.create_hot_observable(msgs)
-    
-    def create():
-        return xs.aggregate(seed=42, accumulator=lambda acc, x: acc + x)
-        
-    res = scheduler.start(create=create).messages
-    res.assert_equal(on_next(250, 42 + 24), on_completed(250))
-
-def test_aggregate_with_seed_throw():
-    ex = 'ex'
-    scheduler = TestScheduler()
-    msgs = [on_next(150, 1), on_error(210, ex)]
-    xs = scheduler.create_hot_observable(msgs)
-
-    def create():
-        return xs.aggregate(seed=42, accumulator=lambda acc, x: acc + x)
-        
-    res = scheduler.start(create=create).messages
-    res.assert_equal(on_error(210, ex))
-
-def test_aggregate_with_seed_never():
-    scheduler = TestScheduler()
-    msgs = [on_next(150, 1)]
-    xs = scheduler.create_hot_observable(msgs)
-
-    def create():
-        return xs.aggregate(seed=42, accumulator=lambda acc, x: acc + x)
-    
-    res = scheduler.start(create=create).messages
-    res.assert_equal()
-
-# def test_AggregateWithSeed_Range():
-#     scheduler = TestScheduler()
-#     msgs = [on_next(150, 1), on_next(210, 0), on_next(220, 1), on_next(230, 2), on_next(240, 3), on_next(250, 4), on_completed(260)]
-#     xs = scheduler.create_hot_observable(msgs)
-#     res = scheduler.start(create=create)
-#         return xs.aggregate(42, function (acc, x) {
-#             return acc + x
-        
-#     }).messages
-#     res.assert_equal(on_next(260, 10 + 42), on_completed(260))
-
-
-# def test_AggregateWithoutSeed_Empty():
-#     scheduler = TestScheduler()
-#     msgs = [on_next(150, 1), on_completed(250)]
-#     xs = scheduler.create_hot_observable(msgs)
-#     res = scheduler.start(create=create)
-#         return xs.aggregate(function (acc, x) {
-#             return acc + x
-        
-#     }).messages
-#     equal(1, res.length)
-#     ok(res[0].value.kind == 'E' and res[0].value.exception !== undefined)
-#     equal(250, res[0].time)
-
-
-# def test_AggregateWithoutSeed_Return():
-#     scheduler = TestScheduler()
-#     msgs = [on_next(150, 1), on_next(210, 24), on_completed(250)]
-#     xs = scheduler.create_hot_observable(msgs)
-#     res = scheduler.start(create=create)
-#         return xs.aggregate(function (acc, x) {
-#             return acc + x
-        
-#     }).messages
-#     res.assert_equal(on_next(250, 24), on_completed(250))
-
-
-# def test_AggregateWithoutSeed_Throw():
-#     ex = 'ex'
-#     scheduler = TestScheduler()
-#     msgs = [on_next(150, 1), on_error(210, ex)]
-#     xs = scheduler.create_hot_observable(msgs)
-#     res = scheduler.start(create=create)
-#         return xs.aggregate(function (acc, x) {
-#             return acc + x
-        
-#     }).messages
-#     res.assert_equal(on_error(210, ex))
-
-
-# def test_AggregateWithoutSeed_Never():
-#     scheduler = TestScheduler()
-#     msgs = [on_next(150, 1)]
-#     xs = scheduler.create_hot_observable(msgs)
-#     res = scheduler.start(create=create)
-#         return xs.aggregate(function (acc, x) {
-#             return acc + x
-        
-#     }).messages
-#     res.assert_equal()
-
-
-# def test_AggregateWithoutSeed_Range():
-#     scheduler = TestScheduler()
-#     msgs = [on_next(150, 1), on_next(210, 0), on_next(220, 1), on_next(230, 2), on_next(240, 3), on_next(250, 4), on_completed(260)]
-#     xs = scheduler.create_hot_observable(msgs)
-#     res = scheduler.start(create=create)
-#         return xs.aggregate(function (acc, x) {
-#             return acc + x
-        
-#     }).messages
-#     res.assert_equal(on_next(260, 10), on_completed(260))
-
-
-# def test_ReduceWithSeed_Empty():
-#     scheduler = TestScheduler()
-#     msgs = [on_next(150, 1), on_completed(250)]
-#     xs = scheduler.create_hot_observable(msgs)
-#     res = scheduler.start(create=create)
-#         return xs.reduce(function (acc, x) {
-#             return acc + x
-#         }, 42)
-#     }).messages
-#     res.assert_equal(on_next(250, 42), on_completed(250))
-
-
-# def test_ReduceWithSeed_Return():
-#     scheduler = TestScheduler()
-#     msgs = [on_next(150, 1), on_next(210, 24), on_completed(250)]
-#     xs = scheduler.create_hot_observable(msgs)
-#     res = scheduler.start(create=create)
-#         return xs.reduce(function (acc, x) {
-#             return acc + x
-#         }, 42)
-#     }).messages
-#     res.assert_equal(on_next(250, 42 + 24), on_completed(250))
-
-
-# def test_ReduceWithSeed_Throw():
-#     ex = 'ex'
-#     scheduler = TestScheduler()
-#     msgs = [on_next(150, 1), on_error(210, ex)]
-#     xs = scheduler.create_hot_observable(msgs)
-#     res = scheduler.start(create=create)
-#         return xs.reduce(function (acc, x) {
-#             return acc + x
-#         }, 42)
-#     }).messages
-#     res.assert_equal(on_error(210, ex))
-
-
-# def test_ReduceWithSeed_Never():
-#     scheduler = TestScheduler()
-#     msgs = [on_next(150, 1)]
-#     xs = scheduler.create_hot_observable(msgs)
-#     res = scheduler.start(create=create)
-#         return xs.reduce(function (acc, x) {
-#             return acc + x
-#         }, 42)
-#     }).messages
-#     res.assert_equal()
-
-
-# def test_ReduceWithSeed_Range():
-#     scheduler = TestScheduler()
-#     msgs = [on_next(150, 1), on_next(210, 0), on_next(220, 1), on_next(230, 2), on_next(240, 3), on_next(250, 4), on_completed(260)]
-#     xs = scheduler.create_hot_observable(msgs)
-#     res = scheduler.start(create=create)
-#         return xs.reduce(function (acc, x) {
-#             return acc + x
-#         }, 42)
-#     }).messages
-#     res.assert_equal(on_next(260, 10 + 42), on_completed(260))
-
-
-# def test_ReduceWithoutSeed_Empty():
-#     scheduler = TestScheduler()
-#     msgs = [on_next(150, 1), on_completed(250)]
-#     xs = scheduler.create_hot_observable(msgs)
-#     res = scheduler.start(create=create)
-#         return xs.reduce(function (acc, x) {
-#             return acc + x
-        
-#     }).messages
-#     equal(1, res.length)
-#     ok(res[0].value.kind == 'E' and res[0].value.exception !== undefined)
-#     equal(250, res[0].time)
-
-
-# def test_ReduceWithoutSeed_Return():
-#     scheduler = TestScheduler()
-#     msgs = [on_next(150, 1), on_next(210, 24), on_completed(250)]
-#     xs = scheduler.create_hot_observable(msgs)
-#     res = scheduler.start(create=create)
-#         return xs.reduce(function (acc, x) {
-#             return acc + x
-        
-#     }).messages
-#     res.assert_equal(on_next(250, 24), on_completed(250))
-
-
-# def test_ReduceWithoutSeed_Throw():
-#     ex = 'ex'
-#     scheduler = TestScheduler()
-#     msgs = [on_next(150, 1), on_error(210, ex)]
-#     xs = scheduler.create_hot_observable(msgs)
-#     res = scheduler.start(create=create)
-#         return xs.reduce(function (acc, x) {
-#             return acc + x
-        
-#     }).messages
-#     res.assert_equal(on_error(210, ex))
-
-
-# def test_ReduceWithoutSeed_Never():
-#     scheduler = TestScheduler()
-#     msgs = [on_next(150, 1)]
-#     xs = scheduler.create_hot_observable(msgs)
-#     res = scheduler.start(create=create)
-#         return xs.reduce(function (acc, x) {
-#             return acc + x
-        
-#     }).messages
-#     res.assert_equal()
-
-
-# def test_ReduceWithoutSeed_Range():
-#     scheduler = TestScheduler()
-#     msgs = [on_next(150, 1), on_next(210, 0), on_next(220, 1), on_next(230, 2), on_next(240, 3), on_next(250, 4), on_completed(260)]
-#     xs = scheduler.create_hot_observable(msgs)
-#     res = scheduler.start(create=create)
-#         return xs.reduce(function (acc, x) {
-#             return acc + x
-        
-#     }).messages
-#     res.assert_equal(on_next(260, 10), on_completed(260))
-
-
-# def test_Any_Empty():
-#     scheduler = TestScheduler()
-#     msgs = [on_next(150, 1), on_completed(250)]
-#     xs = scheduler.create_hot_observable(msgs)
-#     res = scheduler.start(create=create)
-#         return xs.any()
-#     }).messages
-#     res.assert_equal(on_next(250, false), on_completed(250))
-
-
-# def test_Any_Return():
-#     scheduler = TestScheduler()
-#     msgs = [on_next(150, 1), on_next(210, 2), on_completed(250)]
-#     xs = scheduler.create_hot_observable(msgs)
-#     res = scheduler.start(create=create)
-#         return xs.any()
-#     }).messages
-#     res.assert_equal(on_next(210, true), on_completed(210))
-
-
-# def test_Any_Throw():
-#     ex = 'ex'
-#     scheduler = TestScheduler()
-#     msgs = [on_next(150, 1), on_error(210, ex)]
-#     xs = scheduler.create_hot_observable(msgs)
-#     res = scheduler.start(create=create)
-#         return xs.any()
-#     }).messages
-#     res.assert_equal(on_error(210, ex))
-
-
-# def test_Any_Never():
-#     scheduler = TestScheduler()
-#     msgs = [on_next(150, 1)]
-#     xs = scheduler.create_hot_observable(msgs)
-#     res = scheduler.start(create=create)
-#         return xs.any()
-#     }).messages
-#     res.assert_equal()
-
-
-# def test_Any_Predicate_Empty():
-#     scheduler = TestScheduler()
-#     msgs = [on_next(150, 1), on_completed(250)]
-#     xs = scheduler.create_hot_observable(msgs)
-#     res = scheduler.start(create=create)
-#         return xs.any(function (x) {
-#             return x > 0
-        
-#     }).messages
-#     res.assert_equal(on_next(250, false), on_completed(250))
-
-
-# def test_Any_Predicate_Return():
-#     scheduler = TestScheduler()
-#     msgs = [on_next(150, 1), on_next(210, 2), on_completed(250)]
-#     xs = scheduler.create_hot_observable(msgs)
-#     res = scheduler.start(create=create)
-#         return xs.any(function (x) {
-#             return x > 0
-        
-#     }).messages
-#     res.assert_equal(on_next(210, true), on_completed(210))
-
-
-# def test_Any_Predicate_ReturnNotMatch():
-#     scheduler = TestScheduler()
-#     msgs = [on_next(150, 1), on_next(210, -2), on_completed(250)]
-#     xs = scheduler.create_hot_observable(msgs)
-#     res = scheduler.start(create=create)
-#         return xs.any(function (x) {
-#             return x > 0
-        
-#     }).messages
-#     res.assert_equal(on_next(250, false), on_completed(250))
-
-
-# def test_Any_Predicate_SomeNoneMatch():
-#     scheduler = TestScheduler()
-#     msgs = [on_next(150, 1), on_next(210, -2), on_next(220, -3), on_next(230, -4), on_completed(250)]
-#     xs = scheduler.create_hot_observable(msgs)
-#     res = scheduler.start(create=create)
-#         return xs.any(function (x) {
-#             return x > 0
-        
-#     }).messages
-#     res.assert_equal(on_next(250, false), on_completed(250))
-
-
-# def test_Any_Predicate_SomeMatch():
-#     scheduler = TestScheduler()
-#     msgs = [on_next(150, 1), on_next(210, -2), on_next(220, 3), on_next(230, -4), on_completed(250)]
-#     xs = scheduler.create_hot_observable(msgs)
-#     res = scheduler.start(create=create)
-#         return xs.any(function (x) {
-#             return x > 0
-        
-#     }).messages
-#     res.assert_equal(on_next(220, true), on_completed(220))
-
-
-# def test_Any_Predicate_Throw():
-#     ex = 'ex'
-#     scheduler = TestScheduler()
-#     msgs = [on_next(150, 1), on_error(210, ex)]
-#     xs = scheduler.create_hot_observable(msgs)
-#     res = scheduler.start(create=create)
-#         return xs.any(function (x) {
-#             return x > 0
-        
-#     }).messages
-#     res.assert_equal(on_error(210, ex))
-
-
-# def test_Any_Predicate_Never():
-#     scheduler = TestScheduler()
-#     msgs = [on_next(150, 1)]
-#     xs = scheduler.create_hot_observable(msgs)
-#     res = scheduler.start(create=create)
-#         return xs.any(function (x) {
-#             return x > 0
-        
-#     }).messages
-#     res.assert_equal()
-
-
-# def test_All_Empty():
-#     scheduler = TestScheduler()
-#     msgs = [on_next(150, 1), on_completed(250)]
-#     xs = scheduler.create_hot_observable(msgs)
-#     res = scheduler.start(create=create)
-#         return xs.all(function (x) {
-#             return x > 0
-        
-#     }).messages
-#     res.assert_equal(on_next(250, true), on_completed(250))
-
-
-# def test_All_Return():
-#     scheduler = TestScheduler()
-#     msgs = [on_next(150, 1), on_next(210, 2), on_completed(250)]
-#     xs = scheduler.create_hot_observable(msgs)
-#     res = scheduler.start(create=create)
-#         return xs.all(function (x) {
-#             return x > 0
-        
-#     }).messages
-#     res.assert_equal(on_next(250, true), on_completed(250))
-
-
-# def test_All_ReturnNotMatch():
-#     scheduler = TestScheduler()
-#     msgs = [on_next(150, 1), on_next(210, -2), on_completed(250)]
-#     xs = scheduler.create_hot_observable(msgs)
-#     res = scheduler.start(create=create)
-#         return xs.all(function (x) {
-#             return x > 0
-        
-#     }).messages
-#     res.assert_equal(on_next(210, false), on_completed(210))
-
-
-# def test_All_SomeNoneMatch():
-#     scheduler = TestScheduler()
-#     msgs = [on_next(150, 1), on_next(210, -2), on_next(220, -3), on_next(230, -4), on_completed(250)]
-#     xs = scheduler.create_hot_observable(msgs)
-#     res = scheduler.start(create=create)
-#         return xs.all(function (x) {
-#             return x > 0
-        
-#     }).messages
-#     res.assert_equal(on_next(210, false), on_completed(210))
-
-
-# def test_All_SomeMatch():
-#     scheduler = TestScheduler()
-#     msgs = [on_next(150, 1), on_next(210, -2), on_next(220, 3), on_next(230, -4), on_completed(250)]
-#     xs = scheduler.create_hot_observable(msgs)
-#     res = scheduler.start(create=create)
-#         return xs.all(function (x) {
-#             return x > 0
-        
-#     }).messages
-#     res.assert_equal(on_next(210, false), on_completed(210))
-
-
-# def test_All_SomeAllMatch():
-#     scheduler = TestScheduler()
-#     msgs = [on_next(150, 1), on_next(210, 2), on_next(220, 3), on_next(230, 4), on_completed(250)]
-#     xs = scheduler.create_hot_observable(msgs)
-#     res = scheduler.start(create=create)
-#         return xs.all(function (x) {
-#             return x > 0
-        
-#     }).messages
-#     res.assert_equal(on_next(250, true), on_completed(250))
-
-
-# def test_All_Throw():
-#     ex = 'ex'
-#     scheduler = TestScheduler()
-#     msgs = [on_next(150, 1), on_error(210, ex)]
-#     xs = scheduler.create_hot_observable(msgs)
-#     res = scheduler.start(create=create)
-#         return xs.all(function (x) {
-#             return x > 0
-        
-#     }).messages
-#     res.assert_equal(on_error(210, ex))
-
-
-# def test_All_Never():
-#     scheduler = TestScheduler()
-#     msgs = [on_next(150, 1)]
-#     xs = scheduler.create_hot_observable(msgs)
-#     res = scheduler.start(create=create)
-#         return xs.all(function (x) {
-#             return x > 0
-        
-#     }).messages
-#     res.assert_equal()
-
-
-# def test_Contains_Empty():
-#     scheduler = TestScheduler()
-#     msgs = [on_next(150, 1), on_completed(250)]
-#     xs = scheduler.create_hot_observable(msgs)
-#     res = scheduler.start(create=create)
-#         return xs.contains(42)
-#     }).messages
-#     res.assert_equal(on_next(250, false), on_completed(250))
-
-# def test_Contains_ReturnPositive():
-#     scheduler = TestScheduler()
-#     msgs = [on_next(150, 1), on_next(210, 2), on_completed(250)]
-#     xs = scheduler.create_hot_observable(msgs)
-#     res = scheduler.start(create=create)
-#         return xs.contains(2)
-#     }).messages
-#     res.assert_equal(on_next(210, true), on_completed(210))
-
-
-# def test_Contains_ReturnNegative():
-#     scheduler = TestScheduler()
-#     msgs = [on_next(150, 1), on_next(210, 2), on_completed(250)]
-#     xs = scheduler.create_hot_observable(msgs)
-#     res = scheduler.start(create=create)
-#         return xs.contains(-2)
-#     }).messages
-#     res.assert_equal(on_next(250, false), on_completed(250))
-
-
-# def test_Contains_SomePositive():
-#     scheduler = TestScheduler()
-#     msgs = [on_next(150, 1), on_next(210, 2), on_next(220, 3), on_next(230, 4), on_completed(250)]
-#     xs = scheduler.create_hot_observable(msgs)
-#     res = scheduler.start(create=create)
-#         return xs.contains(3)
-#     }).messages
-#     res.assert_equal(on_next(220, true), on_completed(220))
-
-# def test_Contains_SomeNegative():
-#     scheduler = TestScheduler()
-#     msgs = [on_next(150, 1), on_next(210, 2), on_next(220, 3), on_next(230, 4), on_completed(250)]
-#     xs = scheduler.create_hot_observable(msgs)
-#     res = scheduler.start(create=create)
-#         return xs.contains(-3)
-#     }).messages
-#     res.assert_equal(on_next(250, false), on_completed(250))
-
-
-# def test_Contains_Throw():
-#     var ex, res, scheduler, xs
-#     ex = 'ex'
-#     scheduler = TestScheduler()
-#     xs = scheduler.create_hot_observable(on_next(150, 1), on_error(210, ex))
-#     res = scheduler.start(create=create)
-#         return xs.contains(42)
-#     }).messages
-#     res.assert_equal(on_error(210, ex))
-
-
-# def test_Contains_Never():
-#     scheduler = TestScheduler()
-#     msgs = [on_next(150, 1)]
-#     xs = scheduler.create_hot_observable(msgs)
-#     res = scheduler.start(create=create)
-#         return xs.contains(42)
-#     }).messages
-#     res.assert_equal()
-
-
-# def test_Contains_ComparerThrows():
-#     var ex, res, scheduler, xs
-#     ex = 'ex'
-#     scheduler = TestScheduler()
-#     xs = scheduler.create_hot_observable(on_next(150, 1), on_next(210, 2))
-#     res = scheduler.start(create=create)
-#         return xs.contains(42, function (a, b) {
-#             throw ex
-        
-#     }).messages
-#     res.assert_equal(on_error(210, ex))
-
-
-# def test_Contains_ComparerContainsValue():
-#     var res, scheduler, xs
-#     scheduler = TestScheduler()
-#     xs = scheduler.create_hot_observable(on_next(150, 1), on_next(210, 3), on_next(220, 4), on_next(230, 8), on_completed(250))
-#     res = scheduler.start(create=create)
-#         return xs.contains(42, function (a, b) {
-#             return a % 2 == b % 2
-        
-#     }).messages
-#     res.assert_equal(on_next(220, true), on_completed(220))
-
-
-# def test_Contains_ComparerDoesNotContainValue():
-#     var res, scheduler, xs
-#     scheduler = TestScheduler()
-#     xs = scheduler.create_hot_observable(on_next(150, 1), on_next(210, 2), on_next(220, 4), on_next(230, 8), on_completed(250))
-#     res = scheduler.start(create=create)
-#         return xs.contains(21, function (a, b) {
-#             return a % 2 == b % 2
-        
-#     }).messages
-#     res.assert_equal(on_next(250, false), on_completed(250))
-
-
-def test_count_empty():
-    scheduler = TestScheduler()
-    xs = scheduler.create_hot_observable(on_next(150, 1), on_completed(250))
-    res = scheduler.start(create=lambda: xs.count()).messages
-    res.assert_equal(on_next(250, 0), on_completed(250))
-
-def test_count_empty_ii():
-    scheduler = TestScheduler()
-    xs = scheduler.create_hot_observable(on_next(150, 1), on_next(210, 2), on_completed(250))
-
-    def create():
-        return xs.count()
-            
-    res = scheduler.start(create=create).messages
-    res.assert_equal(on_next(250, 1), on_completed(250))
-
-def test_count_some():
-    scheduler = TestScheduler()
-    xs = scheduler.create_hot_observable(on_next(150, 1), on_next(210, 2), on_next(220, 3), on_next(230, 4), on_completed(250))
-    res = scheduler.start(create=lambda: xs.count()).messages
-    res.assert_equal(on_next(250, 3), on_completed(250))
-
-def test_count_throw():
-    ex = 'ex'
-    scheduler = TestScheduler()
-    xs = scheduler.create_hot_observable(on_next(150, 1), on_error(210, ex))
-    res = scheduler.start(create=lambda: xs.count()).messages
-    res.assert_equal(on_error(210, ex))
-
-def test_count_never():
-    scheduler = TestScheduler()
-    xs = scheduler.create_hot_observable(on_next(150, 1))
-    res = scheduler.start(create=lambda: xs.count()).messages
-    res.assert_equal()
-
-def test_count_predicate_empty_true():
-    scheduler = TestScheduler()
-    xs = scheduler.create_hot_observable(on_next(150, 1), on_completed(250))
-    
-    def create():
-        return xs.count(lambda _: True)
-    
-    res = scheduler.start(create=create)
-    
-    res.messages.assert_equal(on_next(250, 0), on_completed(250))
-    xs.subscriptions.assert_equal(subscribe(200, 250))
-
-def test_count_predicate_empty_false():
-    scheduler = TestScheduler()
-    xs = scheduler.create_hot_observable(on_next(150, 1), on_completed(250))
-    
-    def create():
-        return xs.count(lambda _: False)
-    
-    res = scheduler.start(create=create)
-        
-    res.messages.assert_equal(on_next(250, 0), on_completed(250))
-    xs.subscriptions.assert_equal(subscribe(200, 250))
-
-def test_count_predicate_return_true():
-    scheduler = TestScheduler()
-    xs = scheduler.create_hot_observable(on_next(150, 1), on_next(210, 2), on_completed(250))
-    
-    def create():
-        return xs.count(lambda _: True)
-    
-    res = scheduler.start(create=create)
-        
-    res.messages.assert_equal(on_next(250, 1), on_completed(250))
-    xs.subscriptions.assert_equal(subscribe(200, 250))
-
-def test_count_predicate_return_false():
-    scheduler = TestScheduler()
-    xs = scheduler.create_hot_observable(on_next(150, 1), on_next(210, 2), on_completed(250))
-    
-    def create():
-        return xs.count(lambda _: False)
-    
-    res = scheduler.start(create=create)
-        
-    res.messages.assert_equal(on_next(250, 0), on_completed(250))
-    xs.subscriptions.assert_equal(subscribe(200, 250))
-
-def test_count_predicate_some_all():
-    scheduler = TestScheduler()
-    xs = scheduler.create_hot_observable(on_next(150, 1), on_next(210, 2), on_next(220, 3), on_next(230, 4), on_completed(250))
-    
-    def create():
-        return xs.count(lambda x: x < 10)
-        
-    res = scheduler.start(create=create)
-        
-    res.messages.assert_equal(on_next(250, 3), on_completed(250))
-    xs.subscriptions.assert_equal(subscribe(200, 250))
-
-def test_count_predicate_some_none():
-    scheduler = TestScheduler()
-    xs = scheduler.create_hot_observable(on_next(150, 1), on_next(210, 2), on_next(220, 3), on_next(230, 4), on_completed(250))
-
-    def create():
-        return xs.count(lambda x: x > 10)
-
-    res = scheduler.start(create=create)
-        
-    res.messages.assert_equal(on_next(250, 0), on_completed(250))
-    xs.subscriptions.assert_equal(subscribe(200, 250))
-
-def test_count_predicate_some_even():
-    scheduler = TestScheduler()
-    xs = scheduler.create_hot_observable(on_next(150, 1), on_next(210, 2), on_next(220, 3), on_next(230, 4), on_completed(250))
-    
-    def create():
-        return xs.count(lambda x: x % 2 == 0)
-
-    res = scheduler.start(create=create)
-            
-    res.messages.assert_equal(on_next(250, 2), on_completed(250))
-    xs.subscriptions.assert_equal(subscribe(200, 250))
-
-<<<<<<< HEAD
-# def test_Count_Predicate_Some_Even():
-#     var res, scheduler, xs
-#     scheduler = TestScheduler()
-#     xs = scheduler.create_hot_observable(on_next(150, 1), on_next(210, 2), on_next(220, 3), on_next(230, 4), on_completed(250))
-#     res = scheduler.start(create=create)
-#         return xs.count(function (x) {
-#             return x % 2 == 0
-        
-    
-#     res.messages.assert_equal(on_next(250, 2), on_completed(250))
-#     xs.subscriptions.assert_equal(subscribe(200, 250))
-=======
-def test_count_predicate_throw_true():
-    ex = 'ex'
-    scheduler = TestScheduler()
-    xs = scheduler.create_hot_observable(on_next(150, 1), on_error(210, ex))
->>>>>>> 02349ea0
-
-    def create():
-        return xs.count(lambda _: True)
-
-    res = scheduler.start(create=create)
-        
-    res.messages.assert_equal(on_error(210, ex))
-    xs.subscriptions.assert_equal(subscribe(200, 210))
-
-def test_count_predicate_throw_false():
-    ex = 'ex'
-    scheduler = TestScheduler()
-    xs = scheduler.create_hot_observable(on_next(150, 1), on_error(210, ex))
-
-    def create():
-        return xs.count(lambda _: False)
-
-    res = scheduler.start(create=create)
-        
-    res.messages.assert_equal(on_error(210, ex))
-    xs.subscriptions.assert_equal(subscribe(200, 210))
-
-def test_count_predicate_never():
-    scheduler = TestScheduler()
-    xs = scheduler.create_hot_observable(on_next(150, 1))
- 
-    def create():
-        return xs.count(lambda _: True)
- 
-    res = scheduler.start(create=create)
-        
-    res.messages.assert_equal()
-    xs.subscriptions.assert_equal(subscribe(200, 1000))
-
-def test_count_predicate_predicate_throws():
-    ex = 'ex'
-    scheduler = TestScheduler()
-    xs = scheduler.create_hot_observable(on_next(150, 1), on_next(210, 2), on_next(230, 3), on_completed(240))
-
-<<<<<<< HEAD
-# def test_Count_Predicate_PredicateThrows():
-#     var ex, res, scheduler, xs
-#     ex = 'ex'
-#     scheduler = TestScheduler()
-#     xs = scheduler.create_hot_observable(on_next(150, 1), on_next(210, 2), on_next(230, 3), on_completed(240))
-#     res = scheduler.start(create=create)
-#         return xs.count(function (x) {
-#             if (x == 3) {
-#                 throw ex
-#             } else {
-#                 return true
-#             }
-        
-    
-#     res.messages.assert_equal(on_error(230, ex))
-#     xs.subscriptions.assert_equal(subscribe(200, 230))
-=======
-    def create():
-        def predicate(x):
-            if x == 3:
-                raise Exception(ex)
-            else:
-                return True
-            
-        return xs.count(predicate)
->>>>>>> 02349ea0
-
-    res = scheduler.start(create=create)
-            
-    res.messages.assert_equal(on_error(230, ex))
-    xs.subscriptions.assert_equal(subscribe(200, 230))
-
-# def test_Sum_Int32_Empty():
-#     var res, scheduler, xs
-#     scheduler = TestScheduler()
-#     xs = scheduler.create_hot_observable(on_next(150, 1), on_completed(250))
-#     res = scheduler.start(create=create)
-#         return xs.sum()
-#     }).messages
-#     res.assert_equal(on_next(250, 0), on_completed(250))
-
-# def test_Sum_Int32_Return():
-#     var res, scheduler, xs
-#     scheduler = TestScheduler()
-#     xs = scheduler.create_hot_observable(on_next(150, 1), on_next(210, 2), on_completed(250))
-#     res = scheduler.start(create=create)
-#         return xs.sum()
-#     }).messages
-#     res.assert_equal(on_next(250, 2), on_completed(250))
-
-
-# def test_Sum_Int32_Some():
-#     var res, scheduler, xs
-#     scheduler = TestScheduler()
-#     xs = scheduler.create_hot_observable(on_next(150, 1), on_next(210, 2), on_next(220, 3), on_next(230, 4), on_completed(250))
-#     res = scheduler.start(create=create)
-#         return xs.sum()
-#     }).messages
-#     res.assert_equal(on_next(250, 2 + 3 + 4), on_completed(250))
-
-
-# def test_Sum_Int32_Throw():
-#     var ex, res, scheduler, xs
-#     ex = 'ex'
-#     scheduler = TestScheduler()
-#     xs = scheduler.create_hot_observable(on_next(150, 1), on_error(210, ex))
-#     res = scheduler.start(create=create)
-#         return xs.sum()
-#     }).messages
-#     res.assert_equal(on_error(210, ex))
-
-
-# def test_Sum_Int32_Never():
-#     scheduler = TestScheduler()
-#     xs = scheduler.create_hot_observable(on_next(150, 1))
-#     res = scheduler.start(create=create)
-#         return xs.sum()
-#     }).messages
-#     res.assert_equal()
-
-
-# def test_Sum_Selector_Regular_Int32():
-#     var res, scheduler, xs
-#     scheduler = TestScheduler()
-#     xs = scheduler.create_hot_observable(on_next(210, "fo"), on_next(220, "b"), on_next(230, "qux"), on_completed(240))
-#     res = scheduler.start(create=create)
-#         return xs.sum(function (x) {
-#             return x.length
-        
-    
-#     res.messages.assert_equal(on_next(240, 6), on_completed(240))
-#     xs.subscriptions.assert_equal(subscribe(200, 240))
-
-
-# def test_Min_Int32_Empty():
-#     var res, scheduler, xs
-#     scheduler = TestScheduler()
-#     xs = scheduler.create_hot_observable(on_next(150, 1), on_completed(250))
-#     res = scheduler.start(create=create)
-#         return xs.min()
-#     }).messages
-#     equal(1, res.length)
-#     ok(res[0].value.kind == 'E' and res[0].value.exception !== null)
-#     ok(res[0].time == 250)
-
-
-# def test_Min_Int32_Return():
-#     var res, scheduler, xs
-#     scheduler = TestScheduler()
-#     xs = scheduler.create_hot_observable(on_next(150, 1), on_next(210, 2), on_completed(250))
-#     res = scheduler.start(create=create)
-#         return xs.min()
-#     }).messages
-#     res.assert_equal(on_next(250, 2), on_completed(250))
-
-
-# def test_Min_Int32_Some():
-#     var res, scheduler, xs
-#     scheduler = TestScheduler()
-#     xs = scheduler.create_hot_observable(on_next(150, 1), on_next(210, 2), on_next(220, 3), on_next(230, 4), on_completed(250))
-#     res = scheduler.start(create=create)
-#         return xs.min()
-#     }).messages
-#     res.assert_equal(on_next(250, 2), on_completed(250))
-
-
-# def test_Min_Int32_Throw():
-#     var ex, res, scheduler, xs
-#     ex = 'ex'
-#     scheduler = TestScheduler()
-#     xs = scheduler.create_hot_observable(on_next(150, 1), on_error(210, ex))
-#     res = scheduler.start(create=create)
-#         return xs.min()
-#     }).messages
-#     res.assert_equal(on_error(210, ex))
-
-
-# def test_Min_Int32_Never():
-#     var res, scheduler, xs
-#     scheduler = TestScheduler()
-#     xs = scheduler.create_hot_observable(on_next(150, 1))
-#     res = scheduler.start(create=create)
-#         return xs.min()
-#     }).messages
-#     res.assert_equal()
-
-
-# def test_MinOfT_Comparer_Empty():
-#     var comparer, res, scheduler, xs
-#     scheduler = TestScheduler()
-#     comparer = function (a, b) {
-#         if (a > b) {
-#             return -1
-#         }
-#         if (a == b) {
-#             return 0
-#         }
-#         return 1
-#     }
-#     xs = scheduler.create_hot_observable(on_next(150, 'a'), on_completed(250))
-#     res = scheduler.start(create=create)
-#         return xs.min(comparer)
-#     }).messages
-#     equal(1, res.length)
-#     ok(res[0].value.kind == 'E' and res[0].value.exception !== null)
-#     ok(res[0].time == 250)
-
-
-# def test_MinOfT_Comparer_Empty():
-#     var comparer, res, scheduler, xs
-#     scheduler = TestScheduler()
-#     comparer = function (a, b) {
-#         if (a > b) {
-#             return -1
-#         }
-#         if (a == b) {
-#             return 0
-#         }
-#         return 1
-#     }
-#     xs = scheduler.create_hot_observable(on_next(150, 'z'), on_next(210, "b"), on_next(220, "c"), on_next(230, "a"), on_completed(250))
-#     res = scheduler.start(create=create)
-#         return xs.min(comparer)
-#     }).messages
-#     res.assert_equal(on_next(250, "c"), on_completed(250))
-
-
-# def test_MinOfT_Comparer_Throw():
-#     var comparer, ex, res, scheduler, xs
-#     ex = 'ex'
-#     scheduler = TestScheduler()
-#     comparer = function (a, b) {
-#         if (a > b) {
-#             return -1
-#         }
-#         if (a == b) {
-#             return 0
-#         }
-#         return 1
-#     }
-#     xs = scheduler.create_hot_observable(on_next(150, 'z'), on_error(210, ex))
-#     res = scheduler.start(create=create)
-#         return xs.min(comparer)
-#     }).messages
-#     res.assert_equal(on_error(210, ex))
-
-
-# def test_MinOfT_Comparer_Never():
-#     var comparer, res, scheduler, xs
-#     scheduler = TestScheduler()
-#     comparer = function (a, b) {
-#         if (a > b) {
-#             return -1
-#         }
-#         if (a == b) {
-#             return 0
-#         }
-#         return 1
-#     }
-#     xs = scheduler.create_hot_observable(on_next(150, 'z'))
-#     res = scheduler.start(create=create)
-#         return xs.min(comparer)
-#     }).messages
-#     res.assert_equal()
-
-
-# def test_MinOfT_ComparerThrows():
-#     var comparer, ex, res, scheduler, xs
-#     ex = 'ex'
-#     scheduler = TestScheduler()
-#     comparer = function (a, b) {
-#         throw ex
-#     }
-#     xs = scheduler.create_hot_observable(on_next(150, 'z'), on_next(210, "b"), on_next(220, "c"), on_next(230, "a"), on_completed(250))
-#     res = scheduler.start(create=create)
-#         return xs.min(comparer)
-#     }).messages
-#     res.assert_equal(on_error(220, ex))
-
-
-# def test_MinBy_Empty():
-#     var res, scheduler, xs
-#     scheduler = TestScheduler()
-#     xs = scheduler.create_hot_observable(on_next(150, { key: 1, value: 'z' }), on_completed(250))
-#     res = scheduler.start(create=create)
-#         return xs.minBy(function (x) {
-#             return x.key
-        
-#     }).messages
-#     equal(2, res.length)
-#     equal(0, res[0].value.value.length)
-#     ok(res[1].value.kind == 'C' and res[1].time == 250)
-
-
-# def test_MinBy_Return():
-#     var res, scheduler, xs
-#     scheduler = TestScheduler()
-#     xs = scheduler.create_hot_observable
-#         (on_next(150, { key: 1, value: 'z' }),
-#         on_next(210, { key: 2, value: 'a' }),
-#         on_completed(250))
-#     res = scheduler.start(create=create)
-#         return xs.minBy(function (x) {
-#             return x.key
-        
-#     }).messages
-#     equal(2, res.length)
-#     ok(res[0].value.kind == 'N')
-#     equal(1, res[0].value.value.length)
-#     equal(2, res[0].value.value[0].key)
-#     equal('a', res[0].value.value[0].value)
-#     ok(res[1].value.kind == 'C' and res[1].time == 250)
-
-
-# def test_MinBy_Some():
-#     scheduler = TestScheduler()
-#     msgs = [
-#         on_next(150, {
-#             key: 1,
-#             value: 'z'
-#         }), on_next(210, {
-#             key: 3,
-#             value: 'b'
-#         }), on_next(220, {
-#             key: 2,
-#             value: 'c'
-#         }), on_next(230, {
-#             key: 4,
-#             value: 'a'
-#         }), on_completed(250)
-#     ]
-#     xs = scheduler.create_hot_observable(msgs)
-#     res = scheduler.start(create=create)
-#         return xs.minBy(function (x) {
-#             return x.key
-        
-#     }).messages
-#     equal(2, res.length)
-#     ok(res[0].value.kind == 'N')
-#     equal(1, res[0].value.value.length)
-#     equal(2, res[0].value.value[0].key)
-#     equal('c', res[0].value.value[0].value)
-#     ok(res[1].value.kind == 'C' and res[1].time == 250)
-
-
-# def test_MinBy_Multiple():
-#     scheduler = TestScheduler()
-#     msgs = [
-#         on_next(150, {
-#             key: 1,
-#             value: 'z'
-#         }), on_next(210, {
-#             key: 3,
-#             value: 'b'
-#         }), on_next(215, {
-#             key: 2,
-#             value: 'd'
-#         }), on_next(220, {
-#             key: 3,
-#             value: 'c'
-#         }), on_next(225, {
-#             key: 2,
-#             value: 'y'
-#         }), on_next(230, {
-#             key: 4,
-#             value: 'a'
-#         }), on_next(235, {
-#             key: 4,
-#             value: 'r'
-#         }), on_completed(250)
-#     ]
-#     xs = scheduler.create_hot_observable(msgs)
-#     res = scheduler.start(create=create)
-#         return xs.minBy(function (x) {
-#             return x.key
-        
-#     }).messages
-#     equal(2, res.length)
-#     ok(res[0].value.kind == 'N')
-#     equal(2, res[0].value.value.length)
-#     equal(2, res[0].value.value[0].key)
-#     equal('d', res[0].value.value[0].value)
-#     equal(2, res[0].value.value[1].key)
-#     equal('y', res[0].value.value[1].value)
-#     ok(res[1].value.kind == 'C' and res[1].time == 250)
-
-
-# def test_MinBy_Throw():
-#     ex = 'ex'
-#     scheduler = TestScheduler()
-#     msgs = [
-#         on_next(150, {
-#             key: 1,
-#             value: 'z'
-#         }), on_error(210, ex)
-#     ]
-#     xs = scheduler.create_hot_observable(msgs)
-#     res = scheduler.start(create=create)
-#         return xs.minBy(function (x) {
-#             return x.key
-        
-#     }).messages
-#     res.assert_equal(on_error(210, ex))
-
-# def test_MinBy_Never():
-#     scheduler = TestScheduler()
-#     msgs = [
-#         on_next(150, {
-#             key: 1,
-#             value: 'z'
-#         })
-#     ]
-#     xs = scheduler.create_hot_observable(msgs)
-#     res = scheduler.start(create=create)
-#         return xs.minBy(function (x) {
-#             return x.key
-        
-#     }).messages
-#     res.assert_equal()
-
-
-# def test_MinBy_Comparer_Empty():
-#     var msgs, res, reverseComparer, scheduler, xs
-#     scheduler = TestScheduler()
-#     msgs = [
-#         on_next(150, {
-#             key: 1,
-#             value: 'z'
-#         }), on_completed(250)
-#     ]
-#     reverseComparer = function (a, b) {
-#         if (a > b) {
-#             return -1
-#         }
-#         if (a == b) {
-#             return 0
-#         }
-#         return 1
-#     }
-#     xs = scheduler.create_hot_observable(msgs)
-#     res = scheduler.start(create=create)
-#         return xs.minBy(function (x) {
-#             return x.key
-#         }, reverseComparer)
-#     }).messages
-#     equal(2, res.length)
-#     equal(0, res[0].value.value.length)
-#     ok(res[1].value.kind == 'C' and res[1].time == 250)
-
-
-# def test_MinBy_Comparer_Return():
-#     var msgs, res, reverseComparer, scheduler, xs
-#     scheduler = TestScheduler()
-#     msgs = [
-#         on_next(150, {
-#             key: 1,
-#             value: 'z'
-#         }), on_next(210, {
-#             key: 2,
-#             value: 'a'
-#         }), on_completed(250)
-#     ]
-#     reverseComparer = function (a, b) {
-#         if (a > b) {
-#             return -1
-#         }
-#         if (a == b) {
-#             return 0
-#         }
-#         return 1
-#     }
-#     xs = scheduler.create_hot_observable(msgs)
-#     res = scheduler.start(create=create)
-#         return xs.minBy(function (x) {
-#             return x.key
-#         }, reverseComparer)
-#     }).messages
-#     equal(2, res.length)
-#     ok(res[0].value.kind == 'N')
-#     equal(1, res[0].value.value.length)
-#     equal(2, res[0].value.value[0].key)
-#     equal('a', res[0].value.value[0].value)
-#     ok(res[1].value.kind == 'C' and res[1].time == 250)
-
-
-# def test_MinBy_Comparer_Some():
-#     var msgs, res, reverseComparer, scheduler, xs
-#     scheduler = TestScheduler()
-#     msgs = [
-#         on_next(150, {
-#             key: 1,
-#             value: 'z'
-#         }), on_next(210, {
-#             key: 3,
-#             value: 'b'
-#         }), on_next(220, {
-#             key: 20,
-#             value: 'c'
-#         }), on_next(230, {
-#             key: 4,
-#             value: 'a'
-#         }), on_completed(250)
-#     ]
-#     reverseComparer = function (a, b) {
-#         if (a > b) {
-#             return -1
-#         }
-#         if (a == b) {
-#             return 0
-#         }
-#         return 1
-#     }
-#     xs = scheduler.create_hot_observable(msgs)
-#     res = scheduler.start(create=create)
-#         return xs.minBy(function (x) {
-#             return x.key
-#         }, reverseComparer)
-#     }).messages
-#     equal(2, res.length)
-#     ok(res[0].value.kind == 'N')
-#     equal(1, res[0].value.value.length)
-#     equal(20, res[0].value.value[0].key)
-#     equal('c', res[0].value.value[0].value)
-#     ok(res[1].value.kind == 'C' and res[1].time == 250)
-
-
-# def test_MinBy_Comparer_Throw():
-#     var ex, msgs, res, reverseComparer, scheduler, xs
-#     ex = 'ex'
-#     scheduler = TestScheduler()
-#     msgs = [
-#         on_next(150, {
-#             key: 1,
-#             value: 'z'
-#         }), on_error(210, ex)
-#     ]
-#     reverseComparer = function (a, b) {
-#         if (a > b) {
-#             return -1
-#         }
-#         if (a == b) {
-#             return 0
-#         }
-#         return 1
-#     }
-#     xs = scheduler.create_hot_observable(msgs)
-#     res = scheduler.start(create=create)
-#         return xs.minBy(function (x) {
-#             return x.key
-#         }, reverseComparer)
-#     }).messages
-#     res.assert_equal(on_error(210, ex))
-
-
-# def test_MinBy_Comparer_Never():
-#     var msgs, res, reverseComparer, scheduler, xs
-#     scheduler = TestScheduler()
-#     msgs = [
-#         on_next(150, {
-#             key: 1,
-#             value: 'z'
-#         })
-#     ]
-#     reverseComparer = function (a, b) {
-#         if (a > b) {
-#             return -1
-#         }
-#         if (a == b) {
-#             return 0
-#         }
-#         return 1
-#     }
-#     xs = scheduler.create_hot_observable(msgs)
-#     res = scheduler.start(create=create)
-#         return xs.minBy(function (x) {
-#             return x.key
-#         }, reverseComparer)
-#     }).messages
-#     res.assert_equal()
-
-
-# def test_MinBy_SelectorThrows():
-#     var ex, msgs, res, reverseComparer, scheduler, xs
-#     ex = 'ex'
-#     scheduler = TestScheduler()
-#     msgs = [
-#         on_next(150, {
-#             key: 1,
-#             value: 'z'
-#         }), on_next(210, {
-#             key: 3,
-#             value: 'b'
-#         }), on_next(220, {
-#             key: 2,
-#             value: 'c'
-#         }), on_next(230, {
-#             key: 4,
-#             value: 'a'
-#         }), on_completed(250)
-#     ]
-#     reverseComparer = function (a, b) {
-#         if (a > b) {
-#             return -1
-#         }
-#         if (a == b) {
-#             return 0
-#         }
-#         return 1
-#     }
-#     xs = scheduler.create_hot_observable(msgs)
-#     res = scheduler.start(create=create)
-#         return xs.minBy(function (x) {
-#             throw ex
-#         }, reverseComparer)
-#     }).messages
-#     res.assert_equal(on_error(210, ex))
-
-
-# def test_MinBy_ComparerThrows():
-#     var ex, msgs, res, reverseComparer, scheduler, xs
-#     ex = 'ex'
-#     scheduler = TestScheduler()
-#     msgs = [
-#         on_next(150, {
-#             key: 1,
-#             value: 'z'
-#         }), on_next(210, {
-#             key: 3,
-#             value: 'b'
-#         }), on_next(220, {
-#             key: 2,
-#             value: 'c'
-#         }), on_next(230, {
-#             key: 4,
-#             value: 'a'
-#         }), on_completed(250)
-#     ]
-#     reverseComparer = function (a, b) {
-#         throw ex
-#     }
-#     xs = scheduler.create_hot_observable(msgs)
-#     res = scheduler.start(create=create)
-#         return xs.minBy(function (x) {
-#             return x.key
-#         }, reverseComparer)
-#     }).messages
-#     res.assert_equal(on_error(220, ex))
-
-
-# def test_Max_Int32_Empty():
-#     scheduler = TestScheduler()
-#     msgs = [on_next(150, 1), on_completed(250)]
-#     xs = scheduler.create_hot_observable(msgs)
-#     res = scheduler.start(create=create)
-#         return xs.max()
-#     }).messages
-#     equal(1, res.length)
-#     ok(res[0].value.kind == 'E' and res[0].value.exception !== null)
-#     ok(res[0].time == 250)
-
-
-# def test_Max_Int32_Return():
-#     scheduler = TestScheduler()
-#     msgs = [on_next(150, 1), on_next(210, 2), on_completed(250)]
-#     xs = scheduler.create_hot_observable(msgs)
-#     res = scheduler.start(create=create)
-#         return xs.max()
-#     }).messages
-#     res.assert_equal(on_next(250, 2), on_completed(250))
-
-
-# def test_Max_Int32_Some():
-#     scheduler = TestScheduler()
-#     msgs = [on_next(150, 1), on_next(210, 3), on_next(220, 4), on_next(230, 2), on_completed(250)]
-#     xs = scheduler.create_hot_observable(msgs)
-#     res = scheduler.start(create=create)
-#         return xs.max()
-#     }).messages
-#     res.assert_equal(on_next(250, 4), on_completed(250))
-
-
-# def test_Max_Int32_Throw():
-#     ex = 'ex'
-#     scheduler = TestScheduler()
-#     msgs = [on_next(150, 1), on_error(210, ex)]
-#     xs = scheduler.create_hot_observable(msgs)
-#     res = scheduler.start(create=create)
-#         return xs.max()
-#     }).messages
-#     res.assert_equal(on_error(210, ex))
-
-
-# def test_Max_Int32_Never():
-#     scheduler = TestScheduler()
-#     msgs = [on_next(150, 1)]
-#     xs = scheduler.create_hot_observable(msgs)
-#     res = scheduler.start(create=create)
-#         return xs.max()
-#     }).messages
-#     res.assert_equal()
-
-
-# def test_MaxOfT_Comparer_Empty():
-#     var msgs, res, reverseComparer, scheduler, xs
-#     scheduler = TestScheduler()
-#     msgs = [on_next(150, 1), on_completed(250)]
-#     reverseComparer = function (a, b) {
-#         if (a > b) {
-#             return -1
-#         }
-#         if (a < b) {
-#             return 1
-#         }
-#         return 0
-#     }
-#     xs = scheduler.create_hot_observable(msgs)
-#     res = scheduler.start(create=create)
-#         return xs.max(reverseComparer)
-#     }).messages
-#     equal(1, res.length)
-#     ok(res[0].value.kind == 'E' and res[0].value.exception !== null)
-#     ok(res[0].time == 250)
-
-
-# def test_MaxOfT_Comparer_Return():
-#     var msgs, res, reverseComparer, scheduler, xs
-#     scheduler = TestScheduler()
-#     msgs = [on_next(150, 'z'), on_next(210, 'a'), on_completed(250)]
-#     reverseComparer = function (a, b) {
-#         if (a > b) {
-#             return -1
-#         }
-#         if (a < b) {
-#             return 1
-#         }
-#         return 0
-#     }
-#     xs = scheduler.create_hot_observable(msgs)
-#     res = scheduler.start(create=create)
-#         return xs.max(reverseComparer)
-#     }).messages
-#     res.assert_equal(on_next(250, 'a'), on_completed(250))
-
-
-# def test_MaxOfT_Comparer_Some():
-#     var msgs, res, reverseComparer, scheduler, xs
-#     scheduler = TestScheduler()
-#     msgs = [on_next(150, 'z'), on_next(210, 'b'), on_next(220, 'c'), on_next(230, 'a'), on_completed(250)]
-#     reverseComparer = function (a, b) {
-#         if (a > b) {
-#             return -1
-#         }
-#         if (a < b) {
-#             return 1
-#         }
-#         return 0
-#     }
-#     xs = scheduler.create_hot_observable(msgs)
-#     res = scheduler.start(create=create)
-#         return xs.max(reverseComparer)
-#     }).messages
-#     res.assert_equal(on_next(250, 'a'), on_completed(250))
-
-
-# def test_MaxOfT_Comparer_Throw():
-#     var ex, msgs, res, reverseComparer, scheduler, xs
-#     ex = 'ex'
-#     scheduler = TestScheduler()
-#     msgs = [on_next(150, 'z'), on_error(210, ex)]
-#     reverseComparer = function (a, b) {
-#         if (a > b) {
-#             return -1
-#         }
-#         if (a < b) {
-#             return 1
-#         }
-#         return 0
-#     }
-#     xs = scheduler.create_hot_observable(msgs)
-#     res = scheduler.start(create=create)
-#         return xs.max(reverseComparer)
-#     }).messages
-#     res.assert_equal(on_error(210, ex))
-
-
-# def test_MaxOfT_Comparer_Never():
-#     var msgs, res, reverseComparer, scheduler, xs
-#     scheduler = TestScheduler()
-#     msgs = [on_next(150, 'z')]
-#     reverseComparer = function (a, b) {
-#         if (a > b) {
-#             return -1
-#         }
-#         if (a < b) {
-#             return 1
-#         }
-#         return 0
-#     }
-#     xs = scheduler.create_hot_observable(msgs)
-#     res = scheduler.start(create=create)
-#         return xs.max(reverseComparer)
-#     }).messages
-#     res.assert_equal()
-
-
-# def test_MaxOfT_ComparerThrows():
-#     var ex, msgs, res, reverseComparer, scheduler, xs
-#     ex = 'ex'
-#     scheduler = TestScheduler()
-#     msgs = [on_next(150, 'z'), on_next(210, 'b'), on_next(220, 'c'), on_next(230, 'a'), on_completed(250)]
-#     reverseComparer = function (a, b) {
-#         throw ex
-#     }
-#     xs = scheduler.create_hot_observable(msgs)
-#     res = scheduler.start(create=create)
-#         return xs.max(reverseComparer)
-#     }).messages
-#     res.assert_equal(on_error(220, ex))
-
-
-# def test_MaxBy_Empty():
-#     scheduler = TestScheduler()
-#     msgs = [
-#         on_next(150, { key: 1, value: 'z' }),
-#         on_completed(250)
-#     ]
-#     xs = scheduler.create_hot_observable(msgs)
-#     res = scheduler.start(create=create)
-#         return xs.maxBy(function (x) {
-#             return x.key
-        
-#     }).messages
-#     equal(2, res.length)
-#     equal(0, res[0].value.value.length)
-#     ok(res[1].value.kind == 'C' and res[1].time == 250)
-
-
-# def test_MaxBy_Return():
-#     scheduler = TestScheduler()
-#     msgs = [
-#         on_next(150, {
-#             key: 1,
-#             value: 'z'
-#         }), on_next(210, {
-#             key: 2,
-#             value: 'a'
-#         }), on_completed(250)
-#     ]
-#     xs = scheduler.create_hot_observable(msgs)
-#     res = scheduler.start(create=create)
-#         return xs.maxBy(function (x) {
-#             return x.key
-        
-#     }).messages
-#     equal(2, res.length)
-#     ok(res[0].value.kind == 'N')
-#     equal(1, res[0].value.value.length)
-#     equal(2, res[0].value.value[0].key)
-#     equal('a', res[0].value.value[0].value)
-#     ok(res[1].value.kind == 'C' and res[1].time == 250)
-
-
-# def test_MaxBy_Some():
-#     scheduler = TestScheduler()
-#     msgs = [
-#         on_next(150, {
-#             key: 1,
-#             value: 'z'
-#         }), on_next(210, {
-#             key: 3,
-#             value: 'b'
-#         }), on_next(220, {
-#             key: 4,
-#             value: 'c'
-#         }), on_next(230, {
-#             key: 2,
-#             value: 'a'
-#         }), on_completed(250)
-#     ]
-#     xs = scheduler.create_hot_observable(msgs)
-#     res = scheduler.start(create=create)
-#         return xs.maxBy(function (x) {
-#             return x.key
-        
-#     }).messages
-#     equal(2, res.length)
-#     ok(res[0].value.kind == 'N')
-#     equal(1, res[0].value.value.length)
-#     equal(4, res[0].value.value[0].key)
-#     equal('c', res[0].value.value[0].value)
-#     ok(res[1].value.kind == 'C' and res[1].time == 250)
-
-
-# def test_MaxBy_Multiple():
-#     scheduler = TestScheduler()
-#     msgs = [
-#         on_next(150, {
-#             key: 1,
-#             value: 'z'
-#         }),
-#         on_next(210, {
-#             key: 3,
-#             value: 'b'
-#         }),
-#         on_next(215, {
-#             key: 2,
-#             value: 'd'
-#         }),
-#         on_next(220, {
-#             key: 3,
-#             value: 'c'
-#         }),
-#         on_next(225, {
-#             key: 2,
-#             value: 'y'
-#         }),
-#         on_next(230, {
-#             key: 4,
-#             value: 'a'
-#         }),
-#         on_next(235, {
-#             key: 4,
-#             value: 'r'
-#         }),
-#         on_completed(250)
-#     ]
-#     xs = scheduler.create_hot_observable(msgs)
-#     res = scheduler.start(create=create)
-#         return xs.maxBy(function (x) {
-#             return x.key
-        
-#     }).messages
-#     equal(2, res.length)
-#     ok(res[0].value.kind == 'N')
-#     equal(2, res[0].value.value.length)
-#     equal(4, res[0].value.value[0].key)
-#     equal('a', res[0].value.value[0].value)
-#     equal(4, res[0].value.value[1].key)
-#     equal('r', res[0].value.value[1].value)
-#     ok(res[1].value.kind == 'C' and res[1].time == 250)
-
-
-# def test_MaxBy_Throw():
-#     ex = 'ex'
-#     scheduler = TestScheduler()
-#     msgs = [
-#         on_next(150, {
-#             key: 1,
-#             value: 'z'
-#         }),
-#         on_error(210, ex)
-#     ]
-#     xs = scheduler.create_hot_observable(msgs)
-#     res = scheduler.start(create=create)
-#         return xs.maxBy(function (x) {
-#             return x.key
-        
-#     }).messages
-#     res.assert_equal(on_error(210, ex))
-
-
-# def test_MaxBy_Never():
-#     scheduler = TestScheduler()
-#     msgs = [
-#         on_next(150, {
-#             key: 1,
-#             value: 'z'
-#         })
-#     ]
-#     xs = scheduler.create_hot_observable(msgs)
-#     res = scheduler.start(create=create)
-#         return xs.maxBy(function (x) {
-#             return x.key
-        
-#     }).messages
-#     res.assert_equal()
-
-
-# def test_MaxBy_Comparer_Empty():
-#     var msgs, res, reverseComparer, scheduler, xs
-#     scheduler = TestScheduler()
-#     msgs = [
-#         on_next(150, {
-#             key: 1,
-#             value: 'z'
-#         }),
-#         on_completed(250)
-#     ]
-#     reverseComparer = function (a, b) {
-#         if (a > b) {
-#             return -1
-#         }
-#         if (a < b) {
-#             return 1
-#         }
-#         return 0
-#     }
-#     xs = scheduler.create_hot_observable(msgs)
-#     res = scheduler.start(create=create)
-#         return xs.maxBy(function (x) {
-#             return x.key
-#         }, reverseComparer)
-#     }).messages
-#     equal(2, res.length)
-#     equal(0, res[0].value.value.length)
-#     ok(res[1].value.kind == 'C' and res[1].time == 250)
-
-
-# def test_MaxBy_Comparer_Return():
-#     var msgs, res, reverseComparer, scheduler, xs
-#     scheduler = TestScheduler()
-#     msgs = [
-#         on_next(150, {
-#             key: 1,
-#             value: 'z'
-#         }), on_next(210, {
-#             key: 2,
-#             value: 'a'
-#         }), on_completed(250)
-#     ]
-#     reverseComparer = function (a, b) {
-#         if (a > b) {
-#             return -1
-#         }
-#         if (a < b) {
-#             return 1
-#         }
-#         return 0
-#     }
-#     xs = scheduler.create_hot_observable(msgs)
-#     res = scheduler.start(create=create)
-#         return xs.maxBy(function (x) {
-#             return x.key
-#         }, reverseComparer)
-#     }).messages
-#     equal(2, res.length)
-#     ok(res[0].value.kind == 'N')
-#     equal(1, res[0].value.value.length)
-#     equal(2, res[0].value.value[0].key)
-#     equal('a', res[0].value.value[0].value)
-#     ok(res[1].value.kind == 'C' and res[1].time == 250)
-
-
-# def test_MaxBy_Comparer_Some():
-#     var msgs, res, reverseComparer, scheduler, xs
-#     scheduler = TestScheduler()
-#     msgs = [
-#         on_next(150, {
-#             key: 1,
-#             value: 'z'
-#         }), on_next(210, {
-#             key: 3,
-#             value: 'b'
-#         }), on_next(220, {
-#             key: 4,
-#             value: 'c'
-#         }), on_next(230, {
-#             key: 2,
-#             value: 'a'
-#         }), on_completed(250)
-#     ]
-#     reverseComparer = function (a, b) {
-#         if (a > b) {
-#             return -1
-#         }
-#         if (a < b) {
-#             return 1
-#         }
-#         return 0
-#     }
-#     xs = scheduler.create_hot_observable(msgs)
-#     res = scheduler.start(create=create)
-#         return xs.maxBy(function (x) {
-#             return x.key
-#         }, reverseComparer)
-#     }).messages
-#     equal(2, res.length)
-#     ok(res[0].value.kind == 'N')
-#     equal(1, res[0].value.value.length)
-#     equal(2, res[0].value.value[0].key)
-#     equal('a', res[0].value.value[0].value)
-#     ok(res[1].value.kind == 'C' and res[1].time == 250)
-
-
-# def test_MaxBy_Comparer_Throw():
-#     var ex, msgs, res, reverseComparer, scheduler, xs
-#     ex = 'ex'
-#     scheduler = TestScheduler()
-#     msgs = [
-#         on_next(150, {
-#             key: 1,
-#             value: 'z'
-#         }), on_error(210, ex)
-#     ]
-#     reverseComparer = function (a, b) {
-#         if (a > b) {
-#             return -1
-#         }
-#         if (a < b) {
-#             return 1
-#         }
-#         return 0
-#     }
-#     xs = scheduler.create_hot_observable(msgs)
-#     res = scheduler.start(create=create)
-#         return xs.maxBy(function (x) {
-#             return x.key
-#         }, reverseComparer)
-#     }).messages
-#     res.assert_equal(on_error(210, ex))
-
-
-# def test_MaxBy_Comparer_Never():
-#     var msgs, res, reverseComparer, scheduler, xs
-#     scheduler = TestScheduler()
-#     msgs = [
-#         on_next(150, {
-#             key: 1,
-#             value: 'z'
-#         })
-#     ]
-#     reverseComparer = function (a, b) {
-#         if (a > b) {
-#             return -1
-#         }
-#         if (a < b) {
-#             return 1
-#         }
-#         return 0
-#     }
-#     xs = scheduler.create_hot_observable(msgs)
-#     res = scheduler.start(create=create)
-#         return xs.maxBy(function (x) {
-#             return x.key
-#         }, reverseComparer)
-#     }).messages
-#     res.assert_equal()
-
-
-# def test_MaxBy_SelectorThrows():
-#     var ex, msgs, res, reverseComparer, scheduler, xs
-#     ex = 'ex'
-#     scheduler = TestScheduler()
-#     msgs = [
-#         on_next(150, {
-#             key: 1,
-#             value: 'z'
-#         }), on_next(210, {
-#             key: 3,
-#             value: 'b'
-#         }), on_next(220, {
-#             key: 2,
-#             value: 'c'
-#         }), on_next(230, {
-#             key: 4,
-#             value: 'a'
-#         }), on_completed(250)
-#     ]
-#     reverseComparer = function (a, b) {
-#         if (a > b) {
-#             return -1
-#         }
-#         if (a < b) {
-#             return 1
-#         }
-#         return 0
-#     }
-#     xs = scheduler.create_hot_observable(msgs)
-#     res = scheduler.start(create=create)
-#         return xs.maxBy(function (x) {
-#             throw ex
-#         }, reverseComparer)
-#     }).messages
-#     res.assert_equal(on_error(210, ex))
-
-
-# def test_MaxBy_ComparerThrows():
-#     var ex, msgs, res, reverseComparer, scheduler, xs
-#     ex = 'ex'
-#     scheduler = TestScheduler()
-#     msgs = [
-#         on_next(150, {
-#             key: 1,
-#             value: 'z'
-#         }), on_next(210, {
-#             key: 3,
-#             value: 'b'
-#         }), on_next(220, {
-#             key: 2,
-#             value: 'c'
-#         }), on_next(230, {
-#             key: 4,
-#             value: 'a'
-#         }), on_completed(250)
-#     ]
-#     reverseComparer = function (a, b) {
-#         throw ex
-#     }
-#     xs = scheduler.create_hot_observable(msgs)
-#     res = scheduler.start(create=create)
-#         return xs.maxBy(function (x) {
-#             return x.key
-#         }, reverseComparer)
-#     }).messages
-#     res.assert_equal(on_error(220, ex))
-
-def test_average_int32_empty():
-    scheduler = TestScheduler()
-    msgs = [on_next(150, 1), on_completed(250)]
-    xs = scheduler.create_hot_observable(msgs)
-    res = scheduler.start(create=lambda: xs.average()).messages
-    
-    assert(len(res) == 1)
-    assert(res[0].value.kind == 'E' and res[0].value.exception != None)
-    assert(res[0].time == 250)
-
-# def test_Average_Int32_Return():
-#     scheduler = TestScheduler()
-#     msgs = [on_next(150, 1), on_next(210, 2), on_completed(250)]
-#     xs = scheduler.create_hot_observable(msgs)
-#     res = scheduler.start(create=create)
-#         return xs.average()
-#     }).messages
-#     res.assert_equal(on_next(250, 2), on_completed(250))
-
-
-# def test_Average_Int32_Some():
-#     scheduler = TestScheduler()
-#     msgs = [on_next(150, 1), on_next(210, 3), on_next(220, 4), on_next(230, 2), on_completed(250)]
-#     xs = scheduler.create_hot_observable(msgs)
-#     res = scheduler.start(create=create)
-#         return xs.average()
-#     }).messages
-#     res.assert_equal(on_next(250, 3), on_completed(250))
-
-
-# def test_Average_Int32_Throw():
-#     ex = 'ex'
-#     scheduler = TestScheduler()
-#     msgs = [on_next(150, 1), on_error(210, ex)]
-#     xs = scheduler.create_hot_observable(msgs)
-#     res = scheduler.start(create=create)
-#         return xs.average()
-#     }).messages
-#     res.assert_equal(on_error(210, ex))
-
-
-# def test_Average_Int32_Never():
-#     scheduler = TestScheduler()
-#     msgs = [on_next(150, 1)]
-#     xs = scheduler.create_hot_observable(msgs)
-#     res = scheduler.start(create=create)
-#         return xs.average()
-#     }).messages
-#     res.assert_equal()
-
-# def test_Average_Selector_Regular_Int32():
-#     var res, scheduler, xs
-#     scheduler = TestScheduler()
-#     xs = scheduler.create_hot_observable(on_next(210, "b"), on_next(220, "fo"), on_next(230, "qux"), on_completed(240))
-#     res = scheduler.start(create=create)
-#         return xs.average(function (x) {
-#             return x.length
-        
-    
-#     res.messages.assert_equal(on_next(240, 2), on_completed(240))
-#     xs.subscriptions.assert_equal(subscribe(200, 240))
-
-
-# def test_ToArray_Completed():
-#     var msgs, results, scheduler, xs
-#     scheduler = TestScheduler()
-#     msgs = [on_next(110, 1), on_next(220, 2), on_next(330, 3), on_next(440, 4), on_next(550, 5), on_completed(660)]
-#     xs = scheduler.create_hot_observable(msgs)
-#     results = scheduler.start(create=create)
-#         return xs.toArray()
-#     }).messages
-#     equal(2, results.length)
-#     equal(660, results[0].time)
-#     equal('N', results[0].value.kind)
-#     results[0].value.value.assert_equal(2, 3, 4, 5)
-#     ok(on_completed(660).equals(results[1]))
-#     xs.subscriptions.assert_equal(subscribe(200, 660))
-
-
-# def test_ToArray_Error():
-#     var ex, msgs, results, scheduler, xs
-#     ex = 'ex'
-#     scheduler = TestScheduler()
-#     msgs = [on_next(110, 1), on_next(220, 2), on_next(330, 3), on_next(440, 4), on_next(550, 5), on_error(660, ex)]
-#     xs = scheduler.create_hot_observable(msgs)
-#     results = scheduler.start(create=create)
-#         return xs.toArray()
-#     }).messages
-#     results.assert_equal(on_error(660, ex))
-#     xs.subscriptions.assert_equal(subscribe(200, 660))
-
-
-# def test_ToArray_Disposed():
-#     var msgs, results, scheduler, xs
-#     scheduler = TestScheduler()
-#     msgs = [on_next(110, 1), on_next(220, 2), on_next(330, 3), on_next(440, 4), on_next(550, 5)]
-#     xs = scheduler.create_hot_observable(msgs)
-#     results = scheduler.start(create=create)
-#         return xs.toArray()
-#     }).messages
-#     results.assert_equal()
-#     xs.subscriptions.assert_equal(subscribe(200, 1000))
-
-
-# def test_SequenceEqual_Equal():
-#     var msgs1, msgs2, results, scheduler, xs, ys
-#     scheduler = TestScheduler()
-#     msgs1 = [on_next(110, 1), on_next(190, 2), on_next(240, 3), on_next(290, 4), on_next(310, 5), on_next(340, 6), on_next(450, 7), on_completed(510)]
-#     msgs2 = [on_next(90, 1), on_next(270, 3), on_next(280, 4), on_next(300, 5), on_next(330, 6), on_next(340, 7), on_completed(720)]
-#     xs = scheduler.create_hot_observable(msgs1)
-#     ys = scheduler.create_hot_observable(msgs2)
-#     results = scheduler.start(create=create)
-#         return xs.sequenceEqual(ys)
-    
-#     results.messages.assert_equal(on_next(720, true), on_completed(720))
-#     xs.subscriptions.assert_equal(subscribe(200, 720))
-#     ys.subscriptions.assert_equal(subscribe(200, 720))
-
-
-# def test_SequenceEqual_Equal_Sym():
-#     var msgs1, msgs2, results, scheduler, xs, ys
-#     scheduler = TestScheduler()
-#     msgs1 = [on_next(110, 1), on_next(190, 2), on_next(240, 3), on_next(290, 4), on_next(310, 5), on_next(340, 6), on_next(450, 7), on_completed(510)]
-#     msgs2 = [on_next(90, 1), on_next(270, 3), on_next(280, 4), on_next(300, 5), on_next(330, 6), on_next(340, 7), on_completed(720)]
-#     xs = scheduler.create_hot_observable(msgs1)
-#     ys = scheduler.create_hot_observable(msgs2)
-#     results = scheduler.start(create=create)
-#         return ys.sequenceEqual(xs)
-    
-#     results.messages.assert_equal(on_next(720, true), on_completed(720))
-#     xs.subscriptions.assert_equal(subscribe(200, 720))
-#     ys.subscriptions.assert_equal(subscribe(200, 720))
-
-
-# def test_SequenceEqual_NotEqual_Left():
-#     var msgs1, msgs2, results, scheduler, xs, ys
-#     scheduler = TestScheduler()
-#     msgs1 = [on_next(110, 1), on_next(190, 2), on_next(240, 3), on_next(290, 4), on_next(310, 0), on_next(340, 6), on_next(450, 7), on_completed(510)]
-#     msgs2 = [on_next(90, 1), on_next(270, 3), on_next(280, 4), on_next(300, 5), on_next(330, 6), on_next(340, 7), on_completed(720)]
-#     xs = scheduler.create_hot_observable(msgs1)
-#     ys = scheduler.create_hot_observable(msgs2)
-#     results = scheduler.start(create=create)
-#         return xs.sequenceEqual(ys)
-    
-#     results.messages.assert_equal(on_next(310, false), on_completed(310))
-#     xs.subscriptions.assert_equal(subscribe(200, 310))
-#     ys.subscriptions.assert_equal(subscribe(200, 310))
-
-
-# def test_SequenceEqual_NotEqual_Left_Sym():
-#     var msgs1, msgs2, results, scheduler, xs, ys
-#     scheduler = TestScheduler()
-#     msgs1 = [on_next(110, 1), on_next(190, 2), on_next(240, 3), on_next(290, 4), on_next(310, 0), on_next(340, 6), on_next(450, 7), on_completed(510)]
-#     msgs2 = [on_next(90, 1), on_next(270, 3), on_next(280, 4), on_next(300, 5), on_next(330, 6), on_next(340, 7), on_completed(720)]
-#     xs = scheduler.create_hot_observable(msgs1)
-#     ys = scheduler.create_hot_observable(msgs2)
-#     results = scheduler.start(create=create)
-#         return ys.sequenceEqual(xs)
-    
-#     results.messages.assert_equal(on_next(310, false), on_completed(310))
-#     xs.subscriptions.assert_equal(subscribe(200, 310))
-#     ys.subscriptions.assert_equal(subscribe(200, 310))
-
-
-# def test_SequenceEqual_NotEqual_Right():
-#     var msgs1, msgs2, results, scheduler, xs, ys
-#     scheduler = TestScheduler()
-#     msgs1 = [on_next(110, 1), on_next(190, 2), on_next(240, 3), on_next(290, 4), on_next(310, 5), on_next(340, 6), on_next(450, 7), on_completed(510)]
-#     msgs2 = [on_next(90, 1), on_next(270, 3), on_next(280, 4), on_next(300, 5), on_next(330, 6), on_next(340, 7), on_next(350, 8)]
-#     xs = scheduler.create_hot_observable(msgs1)
-#     ys = scheduler.create_hot_observable(msgs2)
-#     results = scheduler.start(create=create)
-#         return xs.sequenceEqual(ys)
-    
-#     results.messages.assert_equal(on_next(510, false), on_completed(510))
-#     xs.subscriptions.assert_equal(subscribe(200, 510))
-#     ys.subscriptions.assert_equal(subscribe(200, 510))
-
-
-# def test_SequenceEqual_NotEqual_Right_Sym():
-#     var msgs1, msgs2, results, scheduler, xs, ys
-#     scheduler = TestScheduler()
-#     msgs1 = [on_next(110, 1), on_next(190, 2), on_next(240, 3), on_next(290, 4), on_next(310, 5), on_next(340, 6), on_next(450, 7), on_completed(510)]
-#     msgs2 = [on_next(90, 1), on_next(270, 3), on_next(280, 4), on_next(300, 5), on_next(330, 6), on_next(340, 7), on_next(350, 8)]
-#     xs = scheduler.create_hot_observable(msgs1)
-#     ys = scheduler.create_hot_observable(msgs2)
-#     results = scheduler.start(create=create)
-#         return ys.sequenceEqual(xs)
-    
-#     results.messages.assert_equal(on_next(510, false), on_completed(510))
-#     xs.subscriptions.assert_equal(subscribe(200, 510))
-#     ys.subscriptions.assert_equal(subscribe(200, 510))
-
-
-# def test_SequenceEqual_NotEqual_2():
-#     var msgs1, msgs2, results, scheduler, xs, ys
-#     scheduler = TestScheduler()
-#     msgs1 = [on_next(110, 1), on_next(190, 2), on_next(240, 3), on_next(290, 4), on_next(310, 5), on_next(340, 6), on_next(450, 7), on_next(490, 8), on_next(520, 9), on_next(580, 10), on_next(600, 11)]
-#     msgs2 = [on_next(90, 1), on_next(270, 3), on_next(280, 4), on_next(300, 5), on_next(330, 6), on_next(340, 7), on_next(350, 9), on_next(400, 9), on_next(410, 10), on_next(490, 11), on_next(550, 12), on_next(560, 13)]
-#     xs = scheduler.create_hot_observable(msgs1)
-#     ys = scheduler.create_hot_observable(msgs2)
-#     results = scheduler.start(create=create)
-#         return xs.sequenceEqual(ys)
-    
-#     results.messages.assert_equal(on_next(490, false), on_completed(490))
-#     xs.subscriptions.assert_equal(subscribe(200, 490))
-#     ys.subscriptions.assert_equal(subscribe(200, 490))
-
-
-# def test_SequenceEqual_NotEqual_2_Sym():
-#     var msgs1, msgs2, results, scheduler, xs, ys
-#     scheduler = TestScheduler()
-#     msgs1 = [on_next(110, 1), on_next(190, 2), on_next(240, 3), on_next(290, 4), on_next(310, 5), on_next(340, 6), on_next(450, 7), on_next(490, 8), on_next(520, 9), on_next(580, 10), on_next(600, 11)]
-#     msgs2 = [on_next(90, 1), on_next(270, 3), on_next(280, 4), on_next(300, 5), on_next(330, 6), on_next(340, 7), on_next(350, 9), on_next(400, 9), on_next(410, 10), on_next(490, 11), on_next(550, 12), on_next(560, 13)]
-#     xs = scheduler.create_hot_observable(msgs1)
-#     ys = scheduler.create_hot_observable(msgs2)
-#     results = scheduler.start(create=create)
-#         return ys.sequenceEqual(xs)
-    
-#     results.messages.assert_equal(on_next(490, false), on_completed(490))
-#     xs.subscriptions.assert_equal(subscribe(200, 490))
-#     ys.subscriptions.assert_equal(subscribe(200, 490))
-
-
-# def test_SequenceEqual_NotEqual_3():
-#     var msgs1, msgs2, results, scheduler, xs, ys
-#     scheduler = TestScheduler()
-#     msgs1 = [on_next(110, 1), on_next(190, 2), on_next(240, 3), on_next(290, 4), on_next(310, 5), on_completed(330)]
-#     msgs2 = [on_next(90, 1), on_next(270, 3), on_next(400, 4), on_completed(420)]
-#     xs = scheduler.create_hot_observable(msgs1)
-#     ys = scheduler.create_hot_observable(msgs2)
-#     results = scheduler.start(create=create)
-#         return xs.sequenceEqual(ys)
-    
-#     results.messages.assert_equal(on_next(420, false), on_completed(420))
-#     xs.subscriptions.assert_equal(subscribe(200, 420))
-#     ys.subscriptions.assert_equal(subscribe(200, 420))
-
-
-# def test_SequenceEqual_NotEqual_3_Sym():
-#     var msgs1, msgs2, results, scheduler, xs, ys
-#     scheduler = TestScheduler()
-#     msgs1 = [on_next(110, 1), on_next(190, 2), on_next(240, 3), on_next(290, 4), on_next(310, 5), on_completed(330)]
-#     msgs2 = [on_next(90, 1), on_next(270, 3), on_next(400, 4), on_completed(420)]
-#     xs = scheduler.create_hot_observable(msgs1)
-#     ys = scheduler.create_hot_observable(msgs2)
-#     results = scheduler.start(create=create)
-#         return ys.sequenceEqual(xs)
-    
-#     results.messages.assert_equal(on_next(420, false), on_completed(420))
-#     xs.subscriptions.assert_equal(subscribe(200, 420))
-#     ys.subscriptions.assert_equal(subscribe(200, 420))
-
-
-# def test_SequenceEqual_ComparerThrows():
-#     var ex, msgs1, msgs2, results, scheduler, xs, ys
-#     ex = 'ex'
-#     scheduler = TestScheduler()
-#     msgs1 = [on_next(110, 1), on_next(190, 2), on_next(240, 3), on_next(290, 4), on_next(310, 5), on_completed(330)]
-#     msgs2 = [on_next(90, 1), on_next(270, 3), on_next(400, 4), on_completed(420)]
-#     xs = scheduler.create_hot_observable(msgs1)
-#     ys = scheduler.create_hot_observable(msgs2)
-#     results = scheduler.start(create=create)
-#         return xs.sequenceEqual(ys, function (a, b) {
-#             throw ex
-        
-    
-#     results.messages.assert_equal(on_error(270, ex))
-#     xs.subscriptions.assert_equal(subscribe(200, 270))
-#     ys.subscriptions.assert_equal(subscribe(200, 270))
-
-
-# def test_SequenceEqual_ComparerThrows_Sym():
-#     var ex, msgs1, msgs2, results, scheduler, xs, ys
-#     ex = 'ex'
-#     scheduler = TestScheduler()
-#     msgs1 = [on_next(110, 1), on_next(190, 2), on_next(240, 3), on_next(290, 4), on_next(310, 5), on_completed(330)]
-#     msgs2 = [on_next(90, 1), on_next(270, 3), on_next(400, 4), on_completed(420)]
-#     xs = scheduler.create_hot_observable(msgs1)
-#     ys = scheduler.create_hot_observable(msgs2)
-#     results = scheduler.start(create=create)
-#         return ys.sequenceEqual(xs, function (a, b) {
-#             throw ex
-        
-    
-#     results.messages.assert_equal(on_error(270, ex))
-#     xs.subscriptions.assert_equal(subscribe(200, 270))
-#     ys.subscriptions.assert_equal(subscribe(200, 270))
-
-
-# def test_SequenceEqual_NotEqual_4():
-#     var msgs1, msgs2, results, scheduler, xs, ys
-#     scheduler = TestScheduler()
-#     msgs1 = [on_next(250, 1), on_completed(300)]
-#     msgs2 = [on_next(290, 1), on_next(310, 2), on_completed(350)]
-#     xs = scheduler.create_hot_observable(msgs1)
-#     ys = scheduler.create_hot_observable(msgs2)
-#     results = scheduler.start(create=create)
-#         return xs.sequenceEqual(ys)
-    
-#     results.messages.assert_equal(on_next(310, false), on_completed(310))
-#     xs.subscriptions.assert_equal(subscribe(200, 310))
-#     ys.subscriptions.assert_equal(subscribe(200, 310))
-
-
-# def test_SequenceEqual_NotEqual_4_Sym():
-#     var msgs1, msgs2, results, scheduler, xs, ys
-#     scheduler = TestScheduler()
-#     msgs1 = [on_next(250, 1), on_completed(300)]
-#     msgs2 = [on_next(290, 1), on_next(310, 2), on_completed(350)]
-#     xs = scheduler.create_hot_observable(msgs1)
-#     ys = scheduler.create_hot_observable(msgs2)
-#     results = scheduler.start(create=create)
-#         return ys.sequenceEqual(xs)
-    
-#     results.messages.assert_equal(on_next(310, false), on_completed(310))
-#     xs.subscriptions.assert_equal(subscribe(200, 310))
-#     ys.subscriptions.assert_equal(subscribe(200, 310))
-
-
-# def test_IsEmpty_Empty():
-#     var res, scheduler, xs
-#     scheduler = TestScheduler()
-#     xs = scheduler.create_hot_observable(on_next(150, 1), on_completed(250))
-#     res = scheduler.start(create=create)
-#         return xs.isEmpty()
-#     }).messages
-#     res.assert_equal(on_next(250, true), on_completed(250))
-#     xs.subscriptions.assert_equal(subscribe(200, 250))
-
-
-# def test_IsEmpty_Return():
-#     var res, scheduler, xs
-#     scheduler = TestScheduler()
-#     xs = scheduler.create_hot_observable(on_next(150, 1), on_next(210, 2), on_completed(250))
-#     res = scheduler.start(create=create)
-#         return xs.isEmpty()
-#     }).messages
-#     res.assert_equal(on_next(210, false), on_completed(210))
-#     xs.subscriptions.assert_equal(subscribe(200, 210))
-
-
-# def test_IsEmpty_Throw():
-#     var ex, res, scheduler, xs
-#     ex = 'ex'
-#     scheduler = TestScheduler()
-#     xs = scheduler.create_hot_observable(on_next(150, 1), on_error(210, ex))
-#     res = scheduler.start(create=create)
-#         return xs.isEmpty()
-#     }).messages
-#     res.assert_equal(on_error(210, ex))
-#     xs.subscriptions.assert_equal(subscribe(200, 210))
-
-
-# def test_IsEmpty_Never():
-#     var res, scheduler, xs
-#     scheduler = TestScheduler()
-#     xs = scheduler.create_hot_observable(on_next(150, 1))
-#     res = scheduler.start(create=create)
-#         return xs.isEmpty()
-#     }).messages
-#     res.assert_equal()
-#     xs.subscriptions.assert_equal(subscribe(200, 1000))
-
-
-# // SequenceEqual Array
-# def test_SequenceEqual_Enumerable_Equal():
-#     var res, scheduler, xs
-#     scheduler = TestScheduler()
-#     xs = scheduler.create_hot_observable(on_next(110, 1), on_next(190, 2), on_next(240, 3), on_next(290, 4), on_next(310, 5), on_next(340, 6), on_next(450, 7), on_completed(510))
-#     res = scheduler.start(create=create)
-#         return xs.sequenceEqual([3, 4, 5, 6, 7])
-    
-#     res.messages.assert_equal(on_next(510, true), on_completed(510))
-#     xs.subscriptions.assert_equal(subscribe(200, 510))
-
-
-# def test_SequenceEqual_Enumerable_NotEqual_Elements():
-#     var res, scheduler, xs
-#     scheduler = TestScheduler()
-#     xs = scheduler.create_hot_observable(on_next(110, 1), on_next(190, 2), on_next(240, 3), on_next(290, 4), on_next(310, 5), on_next(340, 6), on_next(450, 7), on_completed(510))
-#     res = scheduler.start(create=create)
-#         return xs.sequenceEqual([3, 4, 9, 6, 7])
-    
-#     res.messages.assert_equal(on_next(310, false), on_completed(310))
-#     xs.subscriptions.assert_equal(subscribe(200, 310))
-
-
-# def test_SequenceEqual_Enumerable_Comparer_Equal():
-#     var res, scheduler, xs
-#     scheduler = TestScheduler()
-#     xs = scheduler.create_hot_observable(on_next(110, 1), on_next(190, 2), on_next(240, 3), on_next(290, 4), on_next(310, 5), on_next(340, 6), on_next(450, 7), on_completed(510))
-#     res = scheduler.start(create=create)
-#         return xs.sequenceEqual([3 - 2, 4, 5, 6 + 42, 7 - 6], function (x, y) {
-#             return x % 2 == y % 2
-        
-    
-#     res.messages.assert_equal(on_next(510, true), on_completed(510))
-#     xs.subscriptions.assert_equal(subscribe(200, 510))
-
-
-# def test_SequenceEqual_Enumerable_Comparer_NotEqual():
-#     var res, scheduler, xs
-#     scheduler = TestScheduler()
-#     xs = scheduler.create_hot_observable(on_next(110, 1), on_next(190, 2), on_next(240, 3), on_next(290, 4), on_next(310, 5), on_next(340, 6), on_next(450, 7), on_completed(510))
-#     res = scheduler.start(create=create)
-#         return xs.sequenceEqual([3 - 2, 4, 5 + 9, 6 + 42, 7 - 6], function (x, y) {
-#             return x % 2 == y % 2
-        
-    
-#     res.messages.assert_equal(on_next(310, false), on_completed(310))
-#     xs.subscriptions.assert_equal(subscribe(200, 310))
-
-
-# function throwComparer(value, exn) {
-#     return function (x, y) {
-#         if (x == value) {
-#             throw exn
-#         }
-#         return x == y
-#     }
-# }
-
-# def test_SequenceEqual_Enumerable_Comparer_Throws():
-#     var ex, res, scheduler, xs
-#     ex = 'ex'
-#     scheduler = TestScheduler()
-#     xs = scheduler.create_hot_observable(on_next(110, 1), on_next(190, 2), on_next(240, 3), on_next(290, 4), on_next(310, 5), on_next(340, 6), on_next(450, 7), on_completed(510))
-#     res = scheduler.start(create=create)
-#         return xs.sequenceEqual([3, 4, 5, 6, 7], throwComparer(5, ex))
-    
-#     res.messages.assert_equal(on_error(310, ex))
-#     xs.subscriptions.assert_equal(subscribe(200, 310))
-
-
-# def test_SequenceEqual_Enumerable_NotEqual_TooLong():
-#     var res, scheduler, xs
-#     scheduler = TestScheduler()
-#     xs = scheduler.create_hot_observable(on_next(110, 1), on_next(190, 2), on_next(240, 3), on_next(290, 4), on_next(310, 5), on_next(340, 6), on_next(450, 7), on_completed(510))
-#     res = scheduler.start(create=create)
-#         return xs.sequenceEqual([3, 4, 5, 6, 7, 8])
-    
-#     res.messages.assert_equal(on_next(510, false), on_completed(510))
-#     xs.subscriptions.assert_equal(subscribe(200, 510))
-
-
-# def test_SequenceEqual_Enumerable_NotEqual_TooShort():
-#     var res, scheduler, xs
-#     scheduler = TestScheduler()
-#     xs = scheduler.create_hot_observable(on_next(110, 1), on_next(190, 2), on_next(240, 3), on_next(290, 4), on_next(310, 5), on_next(340, 6), on_next(450, 7), on_completed(510))
-#     res = scheduler.start(create=create)
-#         return xs.sequenceEqual([3, 4, 5, 6])
-    
-#     res.messages.assert_equal(on_next(450, false), on_completed(450))
-#     xs.subscriptions.assert_equal(subscribe(200, 450))
-
-
-# def test_SequenceEqual_Enumerable_On_error():
-#     var ex, res, scheduler, xs
-#     ex = 'ex'
-#     scheduler = TestScheduler()
-#     xs = scheduler.create_hot_observable(on_next(110, 1), on_next(190, 2), on_next(240, 3), on_next(290, 4), on_error(310, ex))
-#     res = scheduler.start(create=create)
-#         return xs.sequenceEqual([3, 4])
-    
-#     res.messages.assert_equal(on_error(310, ex))
-#     xs.subscriptions.assert_equal(subscribe(200, 310))
-
-
-# // ElementAt
-# def test_ElementAt_First():
-#     var results, scheduler, xs
-#     scheduler = TestScheduler()
-#     xs = scheduler.create_hot_observable(on_next(280, 42), on_next(360, 43), on_next(470, 44), on_completed(600))
-#     results = scheduler.start(create=create)
-#         return xs.elementAt(0)
-    
-#     results.messages.assert_equal(on_next(280, 42), on_completed(280))
-#     xs.subscriptions.assert_equal(subscribe(200, 280))
-
-
-# def test_ElementAt_Other():
-#     var results, scheduler, xs
-#     scheduler = TestScheduler()
-#     xs = scheduler.create_hot_observable(on_next(280, 42), on_next(360, 43), on_next(470, 44), on_completed(600))
-#     results = scheduler.start(create=create)
-#         return xs.elementAt(2)
-    
-#     results.messages.assert_equal(on_next(470, 44), on_completed(470))
-#     xs.subscriptions.assert_equal(subscribe(200, 470))
-
-
-# def test_ElementAt_OutOfRange():
-#     var results, scheduler, xs
-#     scheduler = TestScheduler()
-#     xs = scheduler.create_hot_observable(on_next(280, 42), on_next(360, 43), on_next(470, 44), on_completed(600))
-#     results = scheduler.start(create=create)
-#         return xs.elementAt(3)
-    
-#     equal(1, results.messages.length)
-#     equal(600, results.messages[0].time)
-#     equal('E', results.messages[0].value.kind)
-#     ok(results.messages[0].value.exception !== null)
-
-
-# def test_ElementAt_Error():
-#     var ex, results, scheduler, xs
-#     ex = 'ex'
-#     scheduler = TestScheduler()
-#     xs = scheduler.create_hot_observable(on_next(280, 42), on_next(360, 43), on_error(420, ex))
-#     results = scheduler.start(create=create)
-#         return xs.elementAt(3)
-    
-#     results.messages.assert_equal(on_error(420, ex))
-#     xs.subscriptions.assert_equal(subscribe(200, 420))
-
-
-# def test_ElementAtOrDefault_First():
-#     var results, scheduler, xs
-#     scheduler = TestScheduler()
-#     xs = scheduler.create_hot_observable(on_next(280, 42), on_next(360, 43), on_next(470, 44), on_completed(600))
-#     results = scheduler.start(create=create)
-#         return xs.elementAtOrDefault(0)
-    
-#     results.messages.assert_equal(on_next(280, 42), on_completed(280))
-#     xs.subscriptions.assert_equal(subscribe(200, 280))
-
-
-# def test_ElementAtOrDefault_Other():
-#     var results, scheduler, xs
-#     scheduler = TestScheduler()
-#     xs = scheduler.create_hot_observable(on_next(280, 42), on_next(360, 43), on_next(470, 44), on_completed(600))
-#     results = scheduler.start(create=create)
-#         return xs.elementAtOrDefault(2)
-    
-#     results.messages.assert_equal(on_next(470, 44), on_completed(470))
-#     xs.subscriptions.assert_equal(subscribe(200, 470))
-
-
-# def test_ElementAtOrDefault_OutOfRange():
-#     var results, scheduler, xs
-#     scheduler = TestScheduler()
-#     xs = scheduler.create_hot_observable(on_next(280, 42), on_next(360, 43), on_next(470, 44), on_completed(600))
-#     results = scheduler.start(create=create)
-#         return xs.elementAtOrDefault(3, 0)
-    
-#     results.messages.assert_equal(on_next(600, 0), on_completed(600))
-#     xs.subscriptions.assert_equal(subscribe(200, 600))
-
-
-# def test_ElementAtOrDefault_Error():
-#     var ex, results, scheduler, xs
-#     ex = 'ex'
-#     scheduler = TestScheduler()
-#     xs = scheduler.create_hot_observable(on_next(280, 42), on_next(360, 43), on_error(420, ex))
-#     results = scheduler.start(create=create)
-#         return xs.elementAtOrDefault(3)
-    
-#     results.messages.assert_equal(on_error(420, ex))
-#     xs.subscriptions.assert_equal(subscribe(200, 420))
-
-
-# // First Async
-# def test_FirstAsync_Empty():
-#     var res, scheduler, xs
-#     scheduler = TestScheduler()
-#     xs = scheduler.create_hot_observable(on_next(150, 1), on_completed(250))
-#     res = scheduler.start(create=create)
-#         return xs.first()
-    
-#     res.messages.assert_equal(on_error(250, function (e) {
-#         return e !== null
-#     }))
-#     xs.subscriptions.assert_equal(subscribe(200, 250))
-
-
-# def test_FirstAsync_One():
-#     var res, scheduler, xs
-#     scheduler = TestScheduler()
-#     xs = scheduler.create_hot_observable(on_next(150, 1), on_next(210, 2), on_completed(250))
-#     res = scheduler.start(create=create)
-#         return xs.first()
-    
-#     res.messages.assert_equal(on_next(210, 2), on_completed(210))
-#     xs.subscriptions.assert_equal(subscribe(200, 210))
-
-
-# def test_FirstAsync_Many():
-#     var res, scheduler, xs
-#     scheduler = TestScheduler()
-#     xs = scheduler.create_hot_observable(on_next(150, 1), on_next(210, 2), on_next(220, 3), on_completed(250))
-#     res = scheduler.start(create=create)
-#         return xs.first()
-    
-#     res.messages.assert_equal(on_next(210, 2), on_completed(210))
-#     xs.subscriptions.assert_equal(subscribe(200, 210))
-
-
-# def test_FirstAsync_Error():
-#     var ex, res, scheduler, xs
-#     ex = 'ex'
-#     scheduler = TestScheduler()
-#     xs = scheduler.create_hot_observable(on_next(150, 1), on_error(210, ex))
-#     res = scheduler.start(create=create)
-#         return xs.first()
-    
-#     res.messages.assert_equal(on_error(210, ex))
-#     xs.subscriptions.assert_equal(subscribe(200, 210))
-
-
-# def test_FirstAsync_Predicate():
-#     var res, scheduler, xs
-#     scheduler = TestScheduler()
-#     xs = scheduler.create_hot_observable(on_next(150, 1), on_next(210, 2), on_next(220, 3), on_next(230, 4), on_next(240, 5), on_completed(250))
-#     res = scheduler.start(create=create)
-#         return xs.first(function (x) {
-#             return x % 2 == 1
-        
-    
-#     res.messages.assert_equal(on_next(220, 3), on_completed(220))
-#     xs.subscriptions.assert_equal(subscribe(200, 220))
-
-
-# def test_FirstAsync_Predicate_None():
-#     var res, scheduler, xs
-#     scheduler = TestScheduler()
-#     xs = scheduler.create_hot_observable(on_next(150, 1), on_next(210, 2), on_next(220, 3), on_next(230, 4), on_next(240, 5), on_completed(250))
-#     res = scheduler.start(create=create)
-#         return xs.first(function (x) {
-#             return x > 10
-        
-    
-#     res.messages.assert_equal(on_error(250, function (e) {
-#         return e !== null
-#     }))
-#     xs.subscriptions.assert_equal(subscribe(200, 250))
-
-
-# def test_FirstAsync_Predicate_Throw():
-#     var ex, res, scheduler, xs
-#     ex = 'ex'
-#     scheduler = TestScheduler()
-#     xs = scheduler.create_hot_observable(on_next(150, 1), on_next(210, 2), on_error(220, ex))
-#     res = scheduler.start(create=create)
-#         return xs.first(function (x) {
-#             return x % 2 == 1
-        
-    
-#     res.messages.assert_equal(on_error(220, ex))
-#     xs.subscriptions.assert_equal(subscribe(200, 220))
-
-
-# def test_FirstAsync_PredicateThrows():
-#     var ex, res, scheduler, xs
-#     ex = 'ex'
-#     scheduler = TestScheduler()
-#     xs = scheduler.create_hot_observable(on_next(150, 1), on_next(210, 2), on_next(220, 3), on_next(230, 4), on_next(240, 5), on_completed(250))
-#     res = scheduler.start(create=create)
-#         return xs.first(function (x) {
-#             if (x < 4) {
-#                 return false
-#             } else {
-#                 throw ex
-#             }
-        
-    
-#     res.messages.assert_equal(on_error(230, ex))
-#     xs.subscriptions.assert_equal(subscribe(200, 230))
-
-
-# // First or default
-# def test_FirstOrDefaultAsync_Empty():
-#     var res, scheduler, xs
-#     scheduler = TestScheduler()
-#     xs = scheduler.create_hot_observable(on_next(150, 1), on_completed(250))
-#     res = scheduler.start(create=create)
-#         return xs.firstOrDefault(null, 0)
-    
-#     res.messages.assert_equal(on_next(250, 0), on_completed(250))
-#     xs.subscriptions.assert_equal(subscribe(200, 250))
-
-
-# def test_FirstOrDefaultAsync_One():
-#     var res, scheduler, xs
-#     scheduler = TestScheduler()
-#     xs = scheduler.create_hot_observable(on_next(150, 1), on_next(210, 2), on_completed(250))
-#     res = scheduler.start(create=create)
-#         return xs.firstOrDefault(null, 0)
-    
-#     res.messages.assert_equal(on_next(210, 2), on_completed(210))
-#     xs.subscriptions.assert_equal(subscribe(200, 210))
-
-
-# def test_FirstOrDefaultAsync_Many():
-#     var res, scheduler, xs
-#     scheduler = TestScheduler()
-#     xs = scheduler.create_hot_observable(on_next(150, 1), on_next(210, 2), on_next(220, 3), on_completed(250))
-#     res = scheduler.start(create=create)
-#         return xs.firstOrDefault(null, 0)
-    
-#     res.messages.assert_equal(on_next(210, 2), on_completed(210))
-#     xs.subscriptions.assert_equal(subscribe(200, 210))
-
-
-# def test_FirstOrDefaultAsync_Error():
-#     var ex, res, scheduler, xs
-#     ex = 'ex'
-#     scheduler = TestScheduler()
-#     xs = scheduler.create_hot_observable(on_next(150, 1), on_error(210, ex))
-#     res = scheduler.start(create=create)
-#         return xs.firstOrDefault(null, 0)
-    
-#     res.messages.assert_equal(on_error(210, ex))
-#     xs.subscriptions.assert_equal(subscribe(200, 210))
-
-
-# def test_FirstOrDefaultAsync_Predicate():
-#     var res, scheduler, xs
-#     scheduler = TestScheduler()
-#     xs = scheduler.create_hot_observable(on_next(150, 1), on_next(210, 2), on_next(220, 3), on_next(230, 4), on_next(240, 5), on_completed(250))
-#     res = scheduler.start(create=create)
-#         return xs.firstOrDefault(function (x) {
-#             return x % 2 == 1
-#         }, 0)
-    
-#     res.messages.assert_equal(on_next(220, 3), on_completed(220))
-#     xs.subscriptions.assert_equal(subscribe(200, 220))
-
-
-# def test_FirstOrDefaultAsync_Predicate_None():
-#     var res, scheduler, xs
-#     scheduler = TestScheduler()
-#     xs = scheduler.create_hot_observable(on_next(150, 1), on_next(210, 2), on_next(220, 3), on_next(230, 4), on_next(240, 5), on_completed(250))
-#     res = scheduler.start(create=create)
-#         return xs.firstOrDefault(function (x) {
-#             return x > 10
-#         }, 0)
-    
-#     res.messages.assert_equal(on_next(250, 0), on_completed(250))
-#     xs.subscriptions.assert_equal(subscribe(200, 250))
-
-
-# def test_FirstOrDefaultAsync_Predicate_Throw():
-#     var ex, res, scheduler, xs
-#     ex = 'ex'
-#     scheduler = TestScheduler()
-#     xs = scheduler.create_hot_observable(on_next(150, 1), on_next(210, 2), on_error(220, ex))
-#     res = scheduler.start(create=create)
-#         return xs.firstOrDefault(function (x) {
-#             return x % 2 == 1
-#         }, 0)
-    
-#     res.messages.assert_equal(on_error(220, ex))
-#     xs.subscriptions.assert_equal(subscribe(200, 220))
-
-
-# def test_FirstOrDefaultAsync_PredicateThrows():
-#     var ex, res, scheduler, xs
-#     ex = 'ex'
-#     scheduler = TestScheduler()
-#     xs = scheduler.create_hot_observable(on_next(150, 1), on_next(210, 2), on_next(220, 3), on_next(230, 4), on_next(240, 5), on_completed(250))
-#     res = scheduler.start(create=create)
-#         return xs.firstOrDefault(function (x) {
-#             if (x < 4) {
-#                 return false
-#             } else {
-#                 throw ex
-#             }
-#         }, 0)
-    
-#     res.messages.assert_equal(on_error(230, ex))
-#     xs.subscriptions.assert_equal(subscribe(200, 230))
-
-
-# // Last
-# def test_LastAsync_Empty():
-#     var res, scheduler, xs
-#     scheduler = TestScheduler()
-#     xs = scheduler.create_hot_observable(on_next(150, 1), on_completed(250))
-#     res = scheduler.start(create=create)
-#         return xs.last()
-    
-#     res.messages.assert_equal(on_error(250, function (e) {
-#         return e !== null
-#     }))
-#     xs.subscriptions.assert_equal(subscribe(200, 250))
-
-
-# def test_LastAsync_One():
-#     var res, scheduler, xs
-#     scheduler = TestScheduler()
-#     xs = scheduler.create_hot_observable(on_next(150, 1), on_next(210, 2), on_completed(250))
-#     res = scheduler.start(create=create)
-#         return xs.last()
-    
-#     res.messages.assert_equal(on_next(250, 2), on_completed(250))
-#     xs.subscriptions.assert_equal(subscribe(200, 250))
-
-# def test_LastAsync_Many():
-#     var res, scheduler, xs
-#     scheduler = TestScheduler()
-#     xs = scheduler.create_hot_observable(on_next(150, 1), on_next(210, 2), on_next(220, 3), on_completed(250))
-#     res = scheduler.start(create=create)
-#         return xs.last()
-    
-#     res.messages.assert_equal(on_next(250, 3), on_completed(250))
-#     xs.subscriptions.assert_equal(subscribe(200, 250))
-
-
-# def test_LastAsync_Error():
-#     var ex, res, scheduler, xs
-#     ex = 'ex'
-#     scheduler = TestScheduler()
-#     xs = scheduler.create_hot_observable(on_next(150, 1), on_error(210, ex))
-#     res = scheduler.start(create=create)
-#         return xs.last()
-    
-#     res.messages.assert_equal(on_error(210, ex))
-#     xs.subscriptions.assert_equal(subscribe(200, 210))
-
-
-# def test_LastAsync_Predicate():
-#     var res, scheduler, xs
-#     scheduler = TestScheduler()
-#     xs = scheduler.create_hot_observable(on_next(150, 1), on_next(210, 2), on_next(220, 3), on_next(230, 4), on_next(240, 5), on_completed(250))
-#     res = scheduler.start(create=create)
-#         return xs.last(function (x) {
-#             return x % 2 == 1
-        
-    
-#     res.messages.assert_equal(on_next(250, 5), on_completed(250))
-#     xs.subscriptions.assert_equal(subscribe(200, 250))
-
-
-# def test_LastAsync_Predicate_None():
-#     var res, scheduler, xs
-#     scheduler = TestScheduler()
-#     xs = scheduler.create_hot_observable(on_next(150, 1), on_next(210, 2), on_next(220, 3), on_next(230, 4), on_next(240, 5), on_completed(250))
-#     res = scheduler.start(create=create)
-#         return xs.last(function (x) {
-#             return x > 10
-        
-    
-#     res.messages.assert_equal(on_error(250, function (e) {
-#         return e !== null
-#     }))
-#     xs.subscriptions.assert_equal(subscribe(200, 250))
-
-
-# def test_LastAsync_Predicate_Throw():
-#     var ex, res, scheduler, xs
-#     ex = 'ex'
-#     scheduler = TestScheduler()
-#     xs = scheduler.create_hot_observable(on_next(150, 1), on_error(210, ex))
-#     res = scheduler.start(create=create)
-#         return xs.last(function (x) {
-#             return x % 2 == 1
-        
-    
-#     res.messages.assert_equal(on_error(210, ex))
-#     xs.subscriptions.assert_equal(subscribe(200, 210))
-
-
-# def test_LastAsync_PredicateThrows():
-#     var ex, res, scheduler, xs
-#     ex = 'ex'
-#     scheduler = TestScheduler()
-#     xs = scheduler.create_hot_observable(on_next(150, 1), on_next(210, 2), on_next(220, 3), on_next(230, 4), on_next(240, 5), on_completed(250))
-#     res = scheduler.start(create=create)
-#         return xs.last(function (x) {
-#             if (x < 4) {
-#                 return x % 2 == 1
-#             } else {
-#                 throw ex
-#             }
-        
-    
-#     res.messages.assert_equal(on_error(230, ex))
-#     xs.subscriptions.assert_equal(subscribe(200, 230))
-
-
-# // Last or Default
-# def test_LastOrDefaultAsync_Empty():
-#     var res, scheduler, xs
-#     scheduler = TestScheduler()
-#     xs = scheduler.create_hot_observable(on_next(150, 1), on_completed(250))
-#     res = scheduler.start(create=create)
-#         return xs.lastOrDefault(null, 0)
-    
-#     res.messages.assert_equal(on_next(250, 0), on_completed(250))
-#     xs.subscriptions.assert_equal(subscribe(200, 250))
-
-
-# def test_LastOrDefaultAsync_One():
-#     var res, scheduler, xs
-#     scheduler = TestScheduler()
-#     xs = scheduler.create_hot_observable(on_next(150, 1), on_next(210, 2), on_completed(250))
-#     res = scheduler.start(create=create)
-#         return xs.lastOrDefault(null, 0)
-    
-#     res.messages.assert_equal(on_next(250, 2), on_completed(250))
-#     xs.subscriptions.assert_equal(subscribe(200, 250))
-
-
-# def test_LastOrDefaultAsync_Many():
-#     var res, scheduler, xs
-#     scheduler = TestScheduler()
-#     xs = scheduler.create_hot_observable(on_next(150, 1), on_next(210, 2), on_next(220, 3), on_completed(250))
-#     res = scheduler.start(create=create)
-#         return xs.lastOrDefault(null, 0)
-    
-#     res.messages.assert_equal(on_next(250, 3), on_completed(250))
-#     xs.subscriptions.assert_equal(subscribe(200, 250))
-
-
-# def test_LastOrDefaultAsync_Error():
-#     var ex, res, scheduler, xs
-#     ex = 'ex'
-#     scheduler = TestScheduler()
-#     xs = scheduler.create_hot_observable(on_next(150, 1), on_error(210, ex))
-#     res = scheduler.start(create=create)
-#         return xs.lastOrDefault(null, 0)
-    
-#     res.messages.assert_equal(on_error(210, ex))
-#     xs.subscriptions.assert_equal(subscribe(200, 210))
-
-
-# def test_LastOrDefaultAsync_Predicate():
-#     var res, scheduler, xs
-#     scheduler = TestScheduler()
-#     xs = scheduler.create_hot_observable(on_next(150, 1), on_next(210, 2), on_next(220, 3), on_next(230, 4), on_next(240, 5), on_completed(250))
-#     res = scheduler.start(create=create)
-#         return xs.lastOrDefault(function (x) {
-#             return x % 2 == 1
-#         }, 0)
-    
-#     res.messages.assert_equal(on_next(250, 5), on_completed(250))
-#     xs.subscriptions.assert_equal(subscribe(200, 250))
-
-
-# def test_LastOrDefaultAsync_Predicate_None():
-#     var res, scheduler, xs
-#     scheduler = TestScheduler()
-#     xs = scheduler.create_hot_observable(on_next(150, 1), on_next(210, 2), on_next(220, 3), on_next(230, 4), on_next(240, 5), on_completed(250))
-#     res = scheduler.start(create=create)
-#         return xs.lastOrDefault(function (x) {
-#             return x > 10
-#         }, 0)
-    
-#     res.messages.assert_equal(on_next(250, 0), on_completed(250))
-#     xs.subscriptions.assert_equal(subscribe(200, 250))
-
-
-# def test_LastOrDefaultAsync_Predicate_Throw():
-#     var ex, res, scheduler, xs
-#     ex = 'ex'
-#     scheduler = TestScheduler()
-#     xs = scheduler.create_hot_observable(on_next(150, 1), on_error(210, ex))
-#     res = scheduler.start(create=create)
-#         return xs.lastOrDefault(function (x) {
-#             return x > 10
-#         }, 0)
-    
-#     res.messages.assert_equal(on_error(210, ex))
-#     xs.subscriptions.assert_equal(subscribe(200, 210))
-
-
-# def test_LastOrDefaultAsync_PredicateThrows():
-#     var ex, res, scheduler, xs
-#     ex = 'ex'
-#     scheduler = TestScheduler()
-#     xs = scheduler.create_hot_observable(on_next(150, 1), on_next(210, 2), on_next(220, 3), on_next(230, 4), on_next(240, 5), on_completed(250))
-#     res = scheduler.start(create=create)
-#         return xs.lastOrDefault(function (x) {
-#             if (x < 4) {
-#                 return x % 2 == 1
-#             } else {
-#                 throw ex
-#             }
-#         }, 0)
-    
-#     res.messages.assert_equal(on_error(230, ex))
-#     xs.subscriptions.assert_equal(subscribe(200, 230))
-
-
-# // Single
-# def test_SingleAsync_Empty():
-#     var res, scheduler, xs
-#     scheduler = TestScheduler()
-#     xs = scheduler.create_hot_observable(on_next(150, 1), on_completed(250))
-#     res = scheduler.start(create=create)
-#         return xs.single()
-    
-#     res.messages.assert_equal(on_error(250, function (e) {
-#         return e !== null
-#     }))
-#     xs.subscriptions.assert_equal(subscribe(200, 250))
-
-
-# def test_SingleAsync_One():
-#     var res, scheduler, xs
-#     scheduler = TestScheduler()
-#     xs = scheduler.create_hot_observable(on_next(150, 1), on_next(210, 2), on_completed(250))
-#     res = scheduler.start(create=create)
-#         return xs.single()
-    
-#     res.messages.assert_equal(on_next(250, 2), on_completed(250))
-#     xs.subscriptions.assert_equal(subscribe(200, 250))
-
-
-# def test_SingleAsync_Many():
-#     var res, scheduler, xs
-#     scheduler = TestScheduler()
-#     xs = scheduler.create_hot_observable(on_next(150, 1), on_next(210, 2), on_next(220, 3), on_completed(250))
-#     res = scheduler.start(create=create)
-#         return xs.single()
-    
-#     res.messages.assert_equal(on_error(220, function (e) {
-#         return e !== null
-#     }))
-#     xs.subscriptions.assert_equal(subscribe(200, 220))
-
-
-# def test_SingleAsync_Error():
-#     var ex, res, scheduler, xs
-#     ex = 'ex'
-#     scheduler = TestScheduler()
-#     xs = scheduler.create_hot_observable(on_next(150, 1), on_error(210, ex))
-#     res = scheduler.start(create=create)
-#         return xs.single()
-    
-#     res.messages.assert_equal(on_error(210, ex))
-#     xs.subscriptions.assert_equal(subscribe(200, 210))
-
-
-# def test_SingleAsync_Predicate():
-#     var res, scheduler, xs
-#     scheduler = TestScheduler()
-#     xs = scheduler.create_hot_observable(on_next(150, 1), on_next(210, 2), on_next(220, 3), on_next(230, 4), on_next(240, 5), on_completed(250))
-#     res = scheduler.start(create=create)
-#         return xs.single(function (x) {
-#             return x % 2 == 1
-        
-    
-#     res.messages.assert_equal(on_error(240, function (e) {
-#         return e !== null
-#     }))
-#     xs.subscriptions.assert_equal(subscribe(200, 240))
-
-
-# def test_SingleAsync_Predicate_Empty():
-#     var res, scheduler, xs
-#     scheduler = TestScheduler()
-#     xs = scheduler.create_hot_observable(on_next(150, 1), on_completed(250))
-#     res = scheduler.start(create=create)
-#         return xs.single(function (x) {
-#             return x % 2 == 1
-        
-    
-#     res.messages.assert_equal(on_error(250, function (e) {
-#         return e !== null
-#     }))
-#     xs.subscriptions.assert_equal(subscribe(200, 250))
-
-
-# def test_SingleAsync_Predicate_One():
-#     var res, scheduler, xs
-#     scheduler = TestScheduler()
-#     xs = scheduler.create_hot_observable(on_next(150, 1), on_next(210, 2), on_next(220, 3), on_next(230, 4), on_next(240, 5), on_completed(250))
-#     res = scheduler.start(create=create)
-#         return xs.single(function (x) {
-#             return x == 4
-        
-    
-#     res.messages.assert_equal(on_next(250, 4), on_completed(250))
-#     xs.subscriptions.assert_equal(subscribe(200, 250))
-
-
-# def test_SingleAsync_Predicate_Throw():
-#     var ex, res, scheduler, xs
-#     ex = 'ex'
-#     scheduler = TestScheduler()
-#     xs = scheduler.create_hot_observable(on_next(150, 1), on_error(210, ex))
-#     res = scheduler.start(create=create)
-#         return xs.single(function (x) {
-#             return x > 10
-        
-    
-#     res.messages.assert_equal(on_error(210, ex))
-#     xs.subscriptions.assert_equal(subscribe(200, 210))
-
-
-# def test_SingleAsync_PredicateThrows():
-#     var ex, res, scheduler, xs
-#     ex = 'ex'
-#     scheduler = TestScheduler()
-#     xs = scheduler.create_hot_observable(on_next(150, 1), on_next(210, 2), on_next(220, 3), on_next(230, 4), on_next(240, 5), on_completed(250))
-#     res = scheduler.start(create=create)
-#         return xs.single(function (x) {
-#             if (x < 4) {
-#                 return false
-#             } else {
-#                 throw ex
-#             }
-        
-    
-#     res.messages.assert_equal(on_error(230, ex))
-#     xs.subscriptions.assert_equal(subscribe(200, 230))
-
-
-# // Single Or Default
-# def test_SingleOrDefaultAsync_Empty():
-#     var res, scheduler, xs
-#     scheduler = TestScheduler()
-#     xs = scheduler.create_hot_observable(on_next(150, 1), on_completed(250))
-#     res = scheduler.start(create=create)
-#         return xs.singleOrDefault(null, 0)
-    
-#     res.messages.assert_equal(on_next(250, 0), on_completed(250))
-#     xs.subscriptions.assert_equal(subscribe(200, 250))
-
-
-# def test_SingleOrDefaultAsync_One():
-#     var res, scheduler, xs
-#     scheduler = TestScheduler()
-#     xs = scheduler.create_hot_observable(on_next(150, 1), on_next(210, 2), on_completed(250))
-#     res = scheduler.start(create=create)
-#         return xs.singleOrDefault(null, 0)
-    
-#     res.messages.assert_equal(on_next(250, 2), on_completed(250))
-#     xs.subscriptions.assert_equal(subscribe(200, 250))
-
-
-# def test_SingleOrDefaultAsync_Many():
-#     var res, scheduler, xs
-#     scheduler = TestScheduler()
-#     xs = scheduler.create_hot_observable(on_next(150, 1), on_next(210, 2), on_next(220, 3), on_completed(250))
-#     res = scheduler.start(create=create)
-#         return xs.singleOrDefault(null, 0)
-    
-#     res.messages.assert_equal(on_error(220, function (e) {
-#         return e !== null
-#     }))
-#     xs.subscriptions.assert_equal(subscribe(200, 220))
-
-
-# def test_SingleOrDefaultAsync_Error():
-#     var ex, res, scheduler, xs
-#     ex = 'ex'
-#     scheduler = TestScheduler()
-#     xs = scheduler.create_hot_observable(on_next(150, 1), on_error(210, ex))
-#     res = scheduler.start(create=create)
-#         return xs.singleOrDefault(null, 0)
-    
-#     res.messages.assert_equal(on_error(210, ex))
-#     xs.subscriptions.assert_equal(subscribe(200, 210))
-
-
-# def test_SingleOrDefaultAsync_Predicate():
-#     var res, scheduler, xs
-#     scheduler = TestScheduler()
-#     xs = scheduler.create_hot_observable(on_next(150, 1), on_next(210, 2), on_next(220, 3), on_next(230, 4), on_next(240, 5), on_completed(250))
-#     res = scheduler.start(create=create)
-#         return xs.singleOrDefault(function (x) {
-#             return x % 2 == 1
-#         }, 0)
-    
-#     res.messages.assert_equal(on_error(240, function (e) {
-#         return e !== null
-#     }))
-#     xs.subscriptions.assert_equal(subscribe(200, 240))
-
-
-# def test_SingleOrDefaultAsync_Predicate_Empty():
-#     var res, scheduler, xs
-#     scheduler = TestScheduler()
-#     xs = scheduler.create_hot_observable(on_next(150, 1), on_completed(250))
-#     res = scheduler.start(create=create)
-#         return xs.singleOrDefault(function (x) {
-#             return x % 2 == 1
-#         }, 0)
-    
-#     res.messages.assert_equal(on_next(250, 0), on_completed(250))
-#     xs.subscriptions.assert_equal(subscribe(200, 250))
-
-
-# def test_SingleOrDefaultAsync_Predicate_One():
-#     var ex, res, scheduler, xs
-#     ex = 'ex'
-#     scheduler = TestScheduler()
-#     xs = scheduler.create_hot_observable(on_next(150, 1), on_next(210, 2), on_next(220, 3), on_next(230, 4), on_next(240, 5), on_completed(250))
-#     res = scheduler.start(create=create)
-#         return xs.singleOrDefault(function (x) {
-#             return x == 4
-#         }, 0)
-    
-#     res.messages.assert_equal(on_next(250, 4), on_completed(250))
-#     xs.subscriptions.assert_equal(subscribe(200, 250))
-
-
-# def test_SingleOrDefaultAsync_Predicate_None():
-#     var res, scheduler, xs
-#     scheduler = TestScheduler()
-#     xs = scheduler.create_hot_observable(on_next(150, 1), on_next(210, 2), on_next(220, 3), on_next(230, 4), on_next(240, 5), on_completed(250))
-#     res = scheduler.start(create=create)
-#         return xs.singleOrDefault(function (x) {
-#             return x > 10
-#         }, 0)
-    
-#     res.messages.assert_equal(on_next(250, 0), on_completed(250))
-#     xs.subscriptions.assert_equal(subscribe(200, 250))
-
-
-# def test_SingleOrDefaultAsync_Predicate_Throw():
-#     var ex, res, scheduler, xs
-#     ex = 'ex'
-#     scheduler = TestScheduler()
-#     xs = scheduler.create_hot_observable(on_next(150, 1), on_error(210, ex))
-#     res = scheduler.start(create=create)
-#         return xs.singleOrDefault(function (x) {
-#             return x > 10
-#         }, 0)
-    
-#     res.messages.assert_equal(on_error(210, ex))
-#     xs.subscriptions.assert_equal(subscribe(200, 210))
-
-
-# def test_SingleOrDefaultAsync_PredicateThrows():
-#     var ex, res, scheduler, xs
-#     ex = 'ex'
-#     scheduler = TestScheduler()
-#     xs = scheduler.create_hot_observable(on_next(150, 1), on_next(210, 2), on_next(220, 3), on_next(230, 4), on_next(240, 5), on_completed(250))
-#     res = scheduler.start(create=create)
-#         return xs.singleOrDefault(function (x) {
-#             if (x < 4) {
-#                 return false
-#             } else {
-#                 throw ex
-#             }
-#         }, 0)
-    
-#     res.messages.assert_equal(on_error(230, ex))
-#     xs.subscriptions.assert_equal(subscribe(200, 230))
-
-if __name__ == '__main__':
+from rx import Observable
+from rx.testing import TestScheduler, ReactiveTest, is_prime, MockDisposable
+from rx.disposables import Disposable, SerialDisposable
+
+on_next = ReactiveTest.on_next
+on_completed = ReactiveTest.on_completed
+on_error = ReactiveTest.on_error
+subscribe = ReactiveTest.subscribe
+subscribed = ReactiveTest.subscribed
+disposed = ReactiveTest.disposed
+created = ReactiveTest.created
+
+def test_aggregate_with_seed_empty():
+    scheduler = TestScheduler()
+    msgs = [on_next(150, 1), on_completed(250)]
+    xs = scheduler.create_hot_observable(msgs)
+
+    def create():
+        return xs.aggregate(seed=42, accumulator=lambda acc, x: acc + x)
+    
+    res = scheduler.start(create=create).messages
+    res.assert_equal(on_next(250, 42), on_completed(250))
+
+def test_aggregate_with_seed_return():
+    scheduler = TestScheduler()
+    msgs = [on_next(150, 1), on_next(210, 24), on_completed(250)]
+    xs = scheduler.create_hot_observable(msgs)
+    
+    def create():
+        return xs.aggregate(seed=42, accumulator=lambda acc, x: acc + x)
+        
+    res = scheduler.start(create=create).messages
+    res.assert_equal(on_next(250, 42 + 24), on_completed(250))
+
+def test_aggregate_with_seed_throw():
+    ex = 'ex'
+    scheduler = TestScheduler()
+    msgs = [on_next(150, 1), on_error(210, ex)]
+    xs = scheduler.create_hot_observable(msgs)
+
+    def create():
+        return xs.aggregate(seed=42, accumulator=lambda acc, x: acc + x)
+        
+    res = scheduler.start(create=create).messages
+    res.assert_equal(on_error(210, ex))
+
+def test_aggregate_with_seed_never():
+    scheduler = TestScheduler()
+    msgs = [on_next(150, 1)]
+    xs = scheduler.create_hot_observable(msgs)
+
+    def create():
+        return xs.aggregate(seed=42, accumulator=lambda acc, x: acc + x)
+    
+    res = scheduler.start(create=create).messages
+    res.assert_equal()
+
+# def test_AggregateWithSeed_Range():
+#     scheduler = TestScheduler()
+#     msgs = [on_next(150, 1), on_next(210, 0), on_next(220, 1), on_next(230, 2), on_next(240, 3), on_next(250, 4), on_completed(260)]
+#     xs = scheduler.create_hot_observable(msgs)
+#     res = scheduler.start(create=create)
+#         return xs.aggregate(42, function (acc, x) {
+#             return acc + x
+        
+#     }).messages
+#     res.assert_equal(on_next(260, 10 + 42), on_completed(260))
+
+
+# def test_AggregateWithoutSeed_Empty():
+#     scheduler = TestScheduler()
+#     msgs = [on_next(150, 1), on_completed(250)]
+#     xs = scheduler.create_hot_observable(msgs)
+#     res = scheduler.start(create=create)
+#         return xs.aggregate(function (acc, x) {
+#             return acc + x
+        
+#     }).messages
+#     equal(1, res.length)
+#     ok(res[0].value.kind == 'E' and res[0].value.exception !== undefined)
+#     equal(250, res[0].time)
+
+
+# def test_AggregateWithoutSeed_Return():
+#     scheduler = TestScheduler()
+#     msgs = [on_next(150, 1), on_next(210, 24), on_completed(250)]
+#     xs = scheduler.create_hot_observable(msgs)
+#     res = scheduler.start(create=create)
+#         return xs.aggregate(function (acc, x) {
+#             return acc + x
+        
+#     }).messages
+#     res.assert_equal(on_next(250, 24), on_completed(250))
+
+
+# def test_AggregateWithoutSeed_Throw():
+#     ex = 'ex'
+#     scheduler = TestScheduler()
+#     msgs = [on_next(150, 1), on_error(210, ex)]
+#     xs = scheduler.create_hot_observable(msgs)
+#     res = scheduler.start(create=create)
+#         return xs.aggregate(function (acc, x) {
+#             return acc + x
+        
+#     }).messages
+#     res.assert_equal(on_error(210, ex))
+
+
+# def test_AggregateWithoutSeed_Never():
+#     scheduler = TestScheduler()
+#     msgs = [on_next(150, 1)]
+#     xs = scheduler.create_hot_observable(msgs)
+#     res = scheduler.start(create=create)
+#         return xs.aggregate(function (acc, x) {
+#             return acc + x
+        
+#     }).messages
+#     res.assert_equal()
+
+
+# def test_AggregateWithoutSeed_Range():
+#     scheduler = TestScheduler()
+#     msgs = [on_next(150, 1), on_next(210, 0), on_next(220, 1), on_next(230, 2), on_next(240, 3), on_next(250, 4), on_completed(260)]
+#     xs = scheduler.create_hot_observable(msgs)
+#     res = scheduler.start(create=create)
+#         return xs.aggregate(function (acc, x) {
+#             return acc + x
+        
+#     }).messages
+#     res.assert_equal(on_next(260, 10), on_completed(260))
+
+
+# def test_ReduceWithSeed_Empty():
+#     scheduler = TestScheduler()
+#     msgs = [on_next(150, 1), on_completed(250)]
+#     xs = scheduler.create_hot_observable(msgs)
+#     res = scheduler.start(create=create)
+#         return xs.reduce(function (acc, x) {
+#             return acc + x
+#         }, 42)
+#     }).messages
+#     res.assert_equal(on_next(250, 42), on_completed(250))
+
+
+# def test_ReduceWithSeed_Return():
+#     scheduler = TestScheduler()
+#     msgs = [on_next(150, 1), on_next(210, 24), on_completed(250)]
+#     xs = scheduler.create_hot_observable(msgs)
+#     res = scheduler.start(create=create)
+#         return xs.reduce(function (acc, x) {
+#             return acc + x
+#         }, 42)
+#     }).messages
+#     res.assert_equal(on_next(250, 42 + 24), on_completed(250))
+
+
+# def test_ReduceWithSeed_Throw():
+#     ex = 'ex'
+#     scheduler = TestScheduler()
+#     msgs = [on_next(150, 1), on_error(210, ex)]
+#     xs = scheduler.create_hot_observable(msgs)
+#     res = scheduler.start(create=create)
+#         return xs.reduce(function (acc, x) {
+#             return acc + x
+#         }, 42)
+#     }).messages
+#     res.assert_equal(on_error(210, ex))
+
+
+# def test_ReduceWithSeed_Never():
+#     scheduler = TestScheduler()
+#     msgs = [on_next(150, 1)]
+#     xs = scheduler.create_hot_observable(msgs)
+#     res = scheduler.start(create=create)
+#         return xs.reduce(function (acc, x) {
+#             return acc + x
+#         }, 42)
+#     }).messages
+#     res.assert_equal()
+
+
+# def test_ReduceWithSeed_Range():
+#     scheduler = TestScheduler()
+#     msgs = [on_next(150, 1), on_next(210, 0), on_next(220, 1), on_next(230, 2), on_next(240, 3), on_next(250, 4), on_completed(260)]
+#     xs = scheduler.create_hot_observable(msgs)
+#     res = scheduler.start(create=create)
+#         return xs.reduce(function (acc, x) {
+#             return acc + x
+#         }, 42)
+#     }).messages
+#     res.assert_equal(on_next(260, 10 + 42), on_completed(260))
+
+
+# def test_ReduceWithoutSeed_Empty():
+#     scheduler = TestScheduler()
+#     msgs = [on_next(150, 1), on_completed(250)]
+#     xs = scheduler.create_hot_observable(msgs)
+#     res = scheduler.start(create=create)
+#         return xs.reduce(function (acc, x) {
+#             return acc + x
+        
+#     }).messages
+#     equal(1, res.length)
+#     ok(res[0].value.kind == 'E' and res[0].value.exception !== undefined)
+#     equal(250, res[0].time)
+
+
+# def test_ReduceWithoutSeed_Return():
+#     scheduler = TestScheduler()
+#     msgs = [on_next(150, 1), on_next(210, 24), on_completed(250)]
+#     xs = scheduler.create_hot_observable(msgs)
+#     res = scheduler.start(create=create)
+#         return xs.reduce(function (acc, x) {
+#             return acc + x
+        
+#     }).messages
+#     res.assert_equal(on_next(250, 24), on_completed(250))
+
+
+# def test_ReduceWithoutSeed_Throw():
+#     ex = 'ex'
+#     scheduler = TestScheduler()
+#     msgs = [on_next(150, 1), on_error(210, ex)]
+#     xs = scheduler.create_hot_observable(msgs)
+#     res = scheduler.start(create=create)
+#         return xs.reduce(function (acc, x) {
+#             return acc + x
+        
+#     }).messages
+#     res.assert_equal(on_error(210, ex))
+
+
+# def test_ReduceWithoutSeed_Never():
+#     scheduler = TestScheduler()
+#     msgs = [on_next(150, 1)]
+#     xs = scheduler.create_hot_observable(msgs)
+#     res = scheduler.start(create=create)
+#         return xs.reduce(function (acc, x) {
+#             return acc + x
+        
+#     }).messages
+#     res.assert_equal()
+
+
+# def test_ReduceWithoutSeed_Range():
+#     scheduler = TestScheduler()
+#     msgs = [on_next(150, 1), on_next(210, 0), on_next(220, 1), on_next(230, 2), on_next(240, 3), on_next(250, 4), on_completed(260)]
+#     xs = scheduler.create_hot_observable(msgs)
+#     res = scheduler.start(create=create)
+#         return xs.reduce(function (acc, x) {
+#             return acc + x
+        
+#     }).messages
+#     res.assert_equal(on_next(260, 10), on_completed(260))
+
+
+# def test_Any_Empty():
+#     scheduler = TestScheduler()
+#     msgs = [on_next(150, 1), on_completed(250)]
+#     xs = scheduler.create_hot_observable(msgs)
+#     res = scheduler.start(create=create)
+#         return xs.any()
+#     }).messages
+#     res.assert_equal(on_next(250, false), on_completed(250))
+
+
+# def test_Any_Return():
+#     scheduler = TestScheduler()
+#     msgs = [on_next(150, 1), on_next(210, 2), on_completed(250)]
+#     xs = scheduler.create_hot_observable(msgs)
+#     res = scheduler.start(create=create)
+#         return xs.any()
+#     }).messages
+#     res.assert_equal(on_next(210, true), on_completed(210))
+
+
+# def test_Any_Throw():
+#     ex = 'ex'
+#     scheduler = TestScheduler()
+#     msgs = [on_next(150, 1), on_error(210, ex)]
+#     xs = scheduler.create_hot_observable(msgs)
+#     res = scheduler.start(create=create)
+#         return xs.any()
+#     }).messages
+#     res.assert_equal(on_error(210, ex))
+
+
+# def test_Any_Never():
+#     scheduler = TestScheduler()
+#     msgs = [on_next(150, 1)]
+#     xs = scheduler.create_hot_observable(msgs)
+#     res = scheduler.start(create=create)
+#         return xs.any()
+#     }).messages
+#     res.assert_equal()
+
+
+# def test_Any_Predicate_Empty():
+#     scheduler = TestScheduler()
+#     msgs = [on_next(150, 1), on_completed(250)]
+#     xs = scheduler.create_hot_observable(msgs)
+#     res = scheduler.start(create=create)
+#         return xs.any(function (x) {
+#             return x > 0
+        
+#     }).messages
+#     res.assert_equal(on_next(250, false), on_completed(250))
+
+
+# def test_Any_Predicate_Return():
+#     scheduler = TestScheduler()
+#     msgs = [on_next(150, 1), on_next(210, 2), on_completed(250)]
+#     xs = scheduler.create_hot_observable(msgs)
+#     res = scheduler.start(create=create)
+#         return xs.any(function (x) {
+#             return x > 0
+        
+#     }).messages
+#     res.assert_equal(on_next(210, true), on_completed(210))
+
+
+# def test_Any_Predicate_ReturnNotMatch():
+#     scheduler = TestScheduler()
+#     msgs = [on_next(150, 1), on_next(210, -2), on_completed(250)]
+#     xs = scheduler.create_hot_observable(msgs)
+#     res = scheduler.start(create=create)
+#         return xs.any(function (x) {
+#             return x > 0
+        
+#     }).messages
+#     res.assert_equal(on_next(250, false), on_completed(250))
+
+
+# def test_Any_Predicate_SomeNoneMatch():
+#     scheduler = TestScheduler()
+#     msgs = [on_next(150, 1), on_next(210, -2), on_next(220, -3), on_next(230, -4), on_completed(250)]
+#     xs = scheduler.create_hot_observable(msgs)
+#     res = scheduler.start(create=create)
+#         return xs.any(function (x) {
+#             return x > 0
+        
+#     }).messages
+#     res.assert_equal(on_next(250, false), on_completed(250))
+
+
+# def test_Any_Predicate_SomeMatch():
+#     scheduler = TestScheduler()
+#     msgs = [on_next(150, 1), on_next(210, -2), on_next(220, 3), on_next(230, -4), on_completed(250)]
+#     xs = scheduler.create_hot_observable(msgs)
+#     res = scheduler.start(create=create)
+#         return xs.any(function (x) {
+#             return x > 0
+        
+#     }).messages
+#     res.assert_equal(on_next(220, true), on_completed(220))
+
+
+# def test_Any_Predicate_Throw():
+#     ex = 'ex'
+#     scheduler = TestScheduler()
+#     msgs = [on_next(150, 1), on_error(210, ex)]
+#     xs = scheduler.create_hot_observable(msgs)
+#     res = scheduler.start(create=create)
+#         return xs.any(function (x) {
+#             return x > 0
+        
+#     }).messages
+#     res.assert_equal(on_error(210, ex))
+
+
+# def test_Any_Predicate_Never():
+#     scheduler = TestScheduler()
+#     msgs = [on_next(150, 1)]
+#     xs = scheduler.create_hot_observable(msgs)
+#     res = scheduler.start(create=create)
+#         return xs.any(function (x) {
+#             return x > 0
+        
+#     }).messages
+#     res.assert_equal()
+
+
+# def test_All_Empty():
+#     scheduler = TestScheduler()
+#     msgs = [on_next(150, 1), on_completed(250)]
+#     xs = scheduler.create_hot_observable(msgs)
+#     res = scheduler.start(create=create)
+#         return xs.all(function (x) {
+#             return x > 0
+        
+#     }).messages
+#     res.assert_equal(on_next(250, true), on_completed(250))
+
+
+# def test_All_Return():
+#     scheduler = TestScheduler()
+#     msgs = [on_next(150, 1), on_next(210, 2), on_completed(250)]
+#     xs = scheduler.create_hot_observable(msgs)
+#     res = scheduler.start(create=create)
+#         return xs.all(function (x) {
+#             return x > 0
+        
+#     }).messages
+#     res.assert_equal(on_next(250, true), on_completed(250))
+
+
+# def test_All_ReturnNotMatch():
+#     scheduler = TestScheduler()
+#     msgs = [on_next(150, 1), on_next(210, -2), on_completed(250)]
+#     xs = scheduler.create_hot_observable(msgs)
+#     res = scheduler.start(create=create)
+#         return xs.all(function (x) {
+#             return x > 0
+        
+#     }).messages
+#     res.assert_equal(on_next(210, false), on_completed(210))
+
+
+# def test_All_SomeNoneMatch():
+#     scheduler = TestScheduler()
+#     msgs = [on_next(150, 1), on_next(210, -2), on_next(220, -3), on_next(230, -4), on_completed(250)]
+#     xs = scheduler.create_hot_observable(msgs)
+#     res = scheduler.start(create=create)
+#         return xs.all(function (x) {
+#             return x > 0
+        
+#     }).messages
+#     res.assert_equal(on_next(210, false), on_completed(210))
+
+
+# def test_All_SomeMatch():
+#     scheduler = TestScheduler()
+#     msgs = [on_next(150, 1), on_next(210, -2), on_next(220, 3), on_next(230, -4), on_completed(250)]
+#     xs = scheduler.create_hot_observable(msgs)
+#     res = scheduler.start(create=create)
+#         return xs.all(function (x) {
+#             return x > 0
+        
+#     }).messages
+#     res.assert_equal(on_next(210, false), on_completed(210))
+
+
+# def test_All_SomeAllMatch():
+#     scheduler = TestScheduler()
+#     msgs = [on_next(150, 1), on_next(210, 2), on_next(220, 3), on_next(230, 4), on_completed(250)]
+#     xs = scheduler.create_hot_observable(msgs)
+#     res = scheduler.start(create=create)
+#         return xs.all(function (x) {
+#             return x > 0
+        
+#     }).messages
+#     res.assert_equal(on_next(250, true), on_completed(250))
+
+
+# def test_All_Throw():
+#     ex = 'ex'
+#     scheduler = TestScheduler()
+#     msgs = [on_next(150, 1), on_error(210, ex)]
+#     xs = scheduler.create_hot_observable(msgs)
+#     res = scheduler.start(create=create)
+#         return xs.all(function (x) {
+#             return x > 0
+        
+#     }).messages
+#     res.assert_equal(on_error(210, ex))
+
+
+# def test_All_Never():
+#     scheduler = TestScheduler()
+#     msgs = [on_next(150, 1)]
+#     xs = scheduler.create_hot_observable(msgs)
+#     res = scheduler.start(create=create)
+#         return xs.all(function (x) {
+#             return x > 0
+        
+#     }).messages
+#     res.assert_equal()
+
+
+# def test_Contains_Empty():
+#     scheduler = TestScheduler()
+#     msgs = [on_next(150, 1), on_completed(250)]
+#     xs = scheduler.create_hot_observable(msgs)
+#     res = scheduler.start(create=create)
+#         return xs.contains(42)
+#     }).messages
+#     res.assert_equal(on_next(250, false), on_completed(250))
+
+# def test_Contains_ReturnPositive():
+#     scheduler = TestScheduler()
+#     msgs = [on_next(150, 1), on_next(210, 2), on_completed(250)]
+#     xs = scheduler.create_hot_observable(msgs)
+#     res = scheduler.start(create=create)
+#         return xs.contains(2)
+#     }).messages
+#     res.assert_equal(on_next(210, true), on_completed(210))
+
+
+# def test_Contains_ReturnNegative():
+#     scheduler = TestScheduler()
+#     msgs = [on_next(150, 1), on_next(210, 2), on_completed(250)]
+#     xs = scheduler.create_hot_observable(msgs)
+#     res = scheduler.start(create=create)
+#         return xs.contains(-2)
+#     }).messages
+#     res.assert_equal(on_next(250, false), on_completed(250))
+
+
+# def test_Contains_SomePositive():
+#     scheduler = TestScheduler()
+#     msgs = [on_next(150, 1), on_next(210, 2), on_next(220, 3), on_next(230, 4), on_completed(250)]
+#     xs = scheduler.create_hot_observable(msgs)
+#     res = scheduler.start(create=create)
+#         return xs.contains(3)
+#     }).messages
+#     res.assert_equal(on_next(220, true), on_completed(220))
+
+# def test_Contains_SomeNegative():
+#     scheduler = TestScheduler()
+#     msgs = [on_next(150, 1), on_next(210, 2), on_next(220, 3), on_next(230, 4), on_completed(250)]
+#     xs = scheduler.create_hot_observable(msgs)
+#     res = scheduler.start(create=create)
+#         return xs.contains(-3)
+#     }).messages
+#     res.assert_equal(on_next(250, false), on_completed(250))
+
+
+# def test_Contains_Throw():
+#     var ex, res, scheduler, xs
+#     ex = 'ex'
+#     scheduler = TestScheduler()
+#     xs = scheduler.create_hot_observable(on_next(150, 1), on_error(210, ex))
+#     res = scheduler.start(create=create)
+#         return xs.contains(42)
+#     }).messages
+#     res.assert_equal(on_error(210, ex))
+
+
+# def test_Contains_Never():
+#     scheduler = TestScheduler()
+#     msgs = [on_next(150, 1)]
+#     xs = scheduler.create_hot_observable(msgs)
+#     res = scheduler.start(create=create)
+#         return xs.contains(42)
+#     }).messages
+#     res.assert_equal()
+
+
+# def test_Contains_ComparerThrows():
+#     var ex, res, scheduler, xs
+#     ex = 'ex'
+#     scheduler = TestScheduler()
+#     xs = scheduler.create_hot_observable(on_next(150, 1), on_next(210, 2))
+#     res = scheduler.start(create=create)
+#         return xs.contains(42, function (a, b) {
+#             throw ex
+        
+#     }).messages
+#     res.assert_equal(on_error(210, ex))
+
+
+# def test_Contains_ComparerContainsValue():
+#     var res, scheduler, xs
+#     scheduler = TestScheduler()
+#     xs = scheduler.create_hot_observable(on_next(150, 1), on_next(210, 3), on_next(220, 4), on_next(230, 8), on_completed(250))
+#     res = scheduler.start(create=create)
+#         return xs.contains(42, function (a, b) {
+#             return a % 2 == b % 2
+        
+#     }).messages
+#     res.assert_equal(on_next(220, true), on_completed(220))
+
+
+# def test_Contains_ComparerDoesNotContainValue():
+#     var res, scheduler, xs
+#     scheduler = TestScheduler()
+#     xs = scheduler.create_hot_observable(on_next(150, 1), on_next(210, 2), on_next(220, 4), on_next(230, 8), on_completed(250))
+#     res = scheduler.start(create=create)
+#         return xs.contains(21, function (a, b) {
+#             return a % 2 == b % 2
+        
+#     }).messages
+#     res.assert_equal(on_next(250, false), on_completed(250))
+
+
+def test_count_empty():
+    scheduler = TestScheduler()
+    xs = scheduler.create_hot_observable(on_next(150, 1), on_completed(250))
+    res = scheduler.start(create=lambda: xs.count()).messages
+    res.assert_equal(on_next(250, 0), on_completed(250))
+
+def test_count_empty_ii():
+    scheduler = TestScheduler()
+    xs = scheduler.create_hot_observable(on_next(150, 1), on_next(210, 2), on_completed(250))
+
+    def create():
+        return xs.count()
+            
+    res = scheduler.start(create=create).messages
+    res.assert_equal(on_next(250, 1), on_completed(250))
+
+def test_count_some():
+    scheduler = TestScheduler()
+    xs = scheduler.create_hot_observable(on_next(150, 1), on_next(210, 2), on_next(220, 3), on_next(230, 4), on_completed(250))
+    res = scheduler.start(create=lambda: xs.count()).messages
+    res.assert_equal(on_next(250, 3), on_completed(250))
+
+def test_count_throw():
+    ex = 'ex'
+    scheduler = TestScheduler()
+    xs = scheduler.create_hot_observable(on_next(150, 1), on_error(210, ex))
+    res = scheduler.start(create=lambda: xs.count()).messages
+    res.assert_equal(on_error(210, ex))
+
+def test_count_never():
+    scheduler = TestScheduler()
+    xs = scheduler.create_hot_observable(on_next(150, 1))
+    res = scheduler.start(create=lambda: xs.count()).messages
+    res.assert_equal()
+
+def test_count_predicate_empty_true():
+    scheduler = TestScheduler()
+    xs = scheduler.create_hot_observable(on_next(150, 1), on_completed(250))
+    
+    def create():
+        return xs.count(lambda _: True)
+    
+    res = scheduler.start(create=create)
+    
+    res.messages.assert_equal(on_next(250, 0), on_completed(250))
+    xs.subscriptions.assert_equal(subscribe(200, 250))
+
+def test_count_predicate_empty_false():
+    scheduler = TestScheduler()
+    xs = scheduler.create_hot_observable(on_next(150, 1), on_completed(250))
+    
+    def create():
+        return xs.count(lambda _: False)
+    
+    res = scheduler.start(create=create)
+        
+    res.messages.assert_equal(on_next(250, 0), on_completed(250))
+    xs.subscriptions.assert_equal(subscribe(200, 250))
+
+def test_count_predicate_return_true():
+    scheduler = TestScheduler()
+    xs = scheduler.create_hot_observable(on_next(150, 1), on_next(210, 2), on_completed(250))
+    
+    def create():
+        return xs.count(lambda _: True)
+    
+    res = scheduler.start(create=create)
+        
+    res.messages.assert_equal(on_next(250, 1), on_completed(250))
+    xs.subscriptions.assert_equal(subscribe(200, 250))
+
+def test_count_predicate_return_false():
+    scheduler = TestScheduler()
+    xs = scheduler.create_hot_observable(on_next(150, 1), on_next(210, 2), on_completed(250))
+    
+    def create():
+        return xs.count(lambda _: False)
+    
+    res = scheduler.start(create=create)
+        
+    res.messages.assert_equal(on_next(250, 0), on_completed(250))
+    xs.subscriptions.assert_equal(subscribe(200, 250))
+
+def test_count_predicate_some_all():
+    scheduler = TestScheduler()
+    xs = scheduler.create_hot_observable(on_next(150, 1), on_next(210, 2), on_next(220, 3), on_next(230, 4), on_completed(250))
+    
+    def create():
+        return xs.count(lambda x: x < 10)
+        
+    res = scheduler.start(create=create)
+        
+    res.messages.assert_equal(on_next(250, 3), on_completed(250))
+    xs.subscriptions.assert_equal(subscribe(200, 250))
+
+def test_count_predicate_some_none():
+    scheduler = TestScheduler()
+    xs = scheduler.create_hot_observable(on_next(150, 1), on_next(210, 2), on_next(220, 3), on_next(230, 4), on_completed(250))
+
+    def create():
+        return xs.count(lambda x: x > 10)
+
+    res = scheduler.start(create=create)
+        
+    res.messages.assert_equal(on_next(250, 0), on_completed(250))
+    xs.subscriptions.assert_equal(subscribe(200, 250))
+
+def test_count_predicate_some_even():
+    scheduler = TestScheduler()
+    xs = scheduler.create_hot_observable(on_next(150, 1), on_next(210, 2), on_next(220, 3), on_next(230, 4), on_completed(250))
+    
+    def create():
+        return xs.count(lambda x: x % 2 == 0)
+
+    res = scheduler.start(create=create)
+            
+    res.messages.assert_equal(on_next(250, 2), on_completed(250))
+    xs.subscriptions.assert_equal(subscribe(200, 250))
+
+def test_count_predicate_throw_true():
+    ex = 'ex'
+    scheduler = TestScheduler()
+    xs = scheduler.create_hot_observable(on_next(150, 1), on_error(210, ex))
+
+    def create():
+        return xs.count(lambda _: True)
+
+    res = scheduler.start(create=create)
+        
+    res.messages.assert_equal(on_error(210, ex))
+    xs.subscriptions.assert_equal(subscribe(200, 210))
+
+def test_count_predicate_throw_false():
+    ex = 'ex'
+    scheduler = TestScheduler()
+    xs = scheduler.create_hot_observable(on_next(150, 1), on_error(210, ex))
+
+    def create():
+        return xs.count(lambda _: False)
+
+    res = scheduler.start(create=create)
+        
+    res.messages.assert_equal(on_error(210, ex))
+    xs.subscriptions.assert_equal(subscribe(200, 210))
+
+def test_count_predicate_never():
+    scheduler = TestScheduler()
+    xs = scheduler.create_hot_observable(on_next(150, 1))
+ 
+    def create():
+        return xs.count(lambda _: True)
+ 
+    res = scheduler.start(create=create)
+        
+    res.messages.assert_equal()
+    xs.subscriptions.assert_equal(subscribe(200, 1000))
+
+def test_count_predicate_predicate_throws():
+    ex = 'ex'
+    scheduler = TestScheduler()
+    xs = scheduler.create_hot_observable(on_next(150, 1), on_next(210, 2), on_next(230, 3), on_completed(240))
+
+    def create():
+        def predicate(x):
+            if x == 3:
+                raise Exception(ex)
+            else:
+                return True
+            
+        return xs.count(predicate)
+
+    res = scheduler.start(create=create)
+            
+    res.messages.assert_equal(on_error(230, ex))
+    xs.subscriptions.assert_equal(subscribe(200, 230))
+
+# def test_Sum_Int32_Empty():
+#     var res, scheduler, xs
+#     scheduler = TestScheduler()
+#     xs = scheduler.create_hot_observable(on_next(150, 1), on_completed(250))
+#     res = scheduler.start(create=create)
+#         return xs.sum()
+#     }).messages
+#     res.assert_equal(on_next(250, 0), on_completed(250))
+
+# def test_Sum_Int32_Return():
+#     var res, scheduler, xs
+#     scheduler = TestScheduler()
+#     xs = scheduler.create_hot_observable(on_next(150, 1), on_next(210, 2), on_completed(250))
+#     res = scheduler.start(create=create)
+#         return xs.sum()
+#     }).messages
+#     res.assert_equal(on_next(250, 2), on_completed(250))
+
+
+# def test_Sum_Int32_Some():
+#     var res, scheduler, xs
+#     scheduler = TestScheduler()
+#     xs = scheduler.create_hot_observable(on_next(150, 1), on_next(210, 2), on_next(220, 3), on_next(230, 4), on_completed(250))
+#     res = scheduler.start(create=create)
+#         return xs.sum()
+#     }).messages
+#     res.assert_equal(on_next(250, 2 + 3 + 4), on_completed(250))
+
+
+# def test_Sum_Int32_Throw():
+#     var ex, res, scheduler, xs
+#     ex = 'ex'
+#     scheduler = TestScheduler()
+#     xs = scheduler.create_hot_observable(on_next(150, 1), on_error(210, ex))
+#     res = scheduler.start(create=create)
+#         return xs.sum()
+#     }).messages
+#     res.assert_equal(on_error(210, ex))
+
+
+# def test_Sum_Int32_Never():
+#     scheduler = TestScheduler()
+#     xs = scheduler.create_hot_observable(on_next(150, 1))
+#     res = scheduler.start(create=create)
+#         return xs.sum()
+#     }).messages
+#     res.assert_equal()
+
+
+# def test_Sum_Selector_Regular_Int32():
+#     var res, scheduler, xs
+#     scheduler = TestScheduler()
+#     xs = scheduler.create_hot_observable(on_next(210, "fo"), on_next(220, "b"), on_next(230, "qux"), on_completed(240))
+#     res = scheduler.start(create=create)
+#         return xs.sum(function (x) {
+#             return x.length
+        
+    
+#     res.messages.assert_equal(on_next(240, 6), on_completed(240))
+#     xs.subscriptions.assert_equal(subscribe(200, 240))
+
+
+# def test_Min_Int32_Empty():
+#     var res, scheduler, xs
+#     scheduler = TestScheduler()
+#     xs = scheduler.create_hot_observable(on_next(150, 1), on_completed(250))
+#     res = scheduler.start(create=create)
+#         return xs.min()
+#     }).messages
+#     equal(1, res.length)
+#     ok(res[0].value.kind == 'E' and res[0].value.exception !== null)
+#     ok(res[0].time == 250)
+
+
+# def test_Min_Int32_Return():
+#     var res, scheduler, xs
+#     scheduler = TestScheduler()
+#     xs = scheduler.create_hot_observable(on_next(150, 1), on_next(210, 2), on_completed(250))
+#     res = scheduler.start(create=create)
+#         return xs.min()
+#     }).messages
+#     res.assert_equal(on_next(250, 2), on_completed(250))
+
+
+# def test_Min_Int32_Some():
+#     var res, scheduler, xs
+#     scheduler = TestScheduler()
+#     xs = scheduler.create_hot_observable(on_next(150, 1), on_next(210, 2), on_next(220, 3), on_next(230, 4), on_completed(250))
+#     res = scheduler.start(create=create)
+#         return xs.min()
+#     }).messages
+#     res.assert_equal(on_next(250, 2), on_completed(250))
+
+
+# def test_Min_Int32_Throw():
+#     var ex, res, scheduler, xs
+#     ex = 'ex'
+#     scheduler = TestScheduler()
+#     xs = scheduler.create_hot_observable(on_next(150, 1), on_error(210, ex))
+#     res = scheduler.start(create=create)
+#         return xs.min()
+#     }).messages
+#     res.assert_equal(on_error(210, ex))
+
+
+# def test_Min_Int32_Never():
+#     var res, scheduler, xs
+#     scheduler = TestScheduler()
+#     xs = scheduler.create_hot_observable(on_next(150, 1))
+#     res = scheduler.start(create=create)
+#         return xs.min()
+#     }).messages
+#     res.assert_equal()
+
+
+# def test_MinOfT_Comparer_Empty():
+#     var comparer, res, scheduler, xs
+#     scheduler = TestScheduler()
+#     comparer = function (a, b) {
+#         if (a > b) {
+#             return -1
+#         }
+#         if (a == b) {
+#             return 0
+#         }
+#         return 1
+#     }
+#     xs = scheduler.create_hot_observable(on_next(150, 'a'), on_completed(250))
+#     res = scheduler.start(create=create)
+#         return xs.min(comparer)
+#     }).messages
+#     equal(1, res.length)
+#     ok(res[0].value.kind == 'E' and res[0].value.exception !== null)
+#     ok(res[0].time == 250)
+
+
+# def test_MinOfT_Comparer_Empty():
+#     var comparer, res, scheduler, xs
+#     scheduler = TestScheduler()
+#     comparer = function (a, b) {
+#         if (a > b) {
+#             return -1
+#         }
+#         if (a == b) {
+#             return 0
+#         }
+#         return 1
+#     }
+#     xs = scheduler.create_hot_observable(on_next(150, 'z'), on_next(210, "b"), on_next(220, "c"), on_next(230, "a"), on_completed(250))
+#     res = scheduler.start(create=create)
+#         return xs.min(comparer)
+#     }).messages
+#     res.assert_equal(on_next(250, "c"), on_completed(250))
+
+
+# def test_MinOfT_Comparer_Throw():
+#     var comparer, ex, res, scheduler, xs
+#     ex = 'ex'
+#     scheduler = TestScheduler()
+#     comparer = function (a, b) {
+#         if (a > b) {
+#             return -1
+#         }
+#         if (a == b) {
+#             return 0
+#         }
+#         return 1
+#     }
+#     xs = scheduler.create_hot_observable(on_next(150, 'z'), on_error(210, ex))
+#     res = scheduler.start(create=create)
+#         return xs.min(comparer)
+#     }).messages
+#     res.assert_equal(on_error(210, ex))
+
+
+# def test_MinOfT_Comparer_Never():
+#     var comparer, res, scheduler, xs
+#     scheduler = TestScheduler()
+#     comparer = function (a, b) {
+#         if (a > b) {
+#             return -1
+#         }
+#         if (a == b) {
+#             return 0
+#         }
+#         return 1
+#     }
+#     xs = scheduler.create_hot_observable(on_next(150, 'z'))
+#     res = scheduler.start(create=create)
+#         return xs.min(comparer)
+#     }).messages
+#     res.assert_equal()
+
+
+# def test_MinOfT_ComparerThrows():
+#     var comparer, ex, res, scheduler, xs
+#     ex = 'ex'
+#     scheduler = TestScheduler()
+#     comparer = function (a, b) {
+#         throw ex
+#     }
+#     xs = scheduler.create_hot_observable(on_next(150, 'z'), on_next(210, "b"), on_next(220, "c"), on_next(230, "a"), on_completed(250))
+#     res = scheduler.start(create=create)
+#         return xs.min(comparer)
+#     }).messages
+#     res.assert_equal(on_error(220, ex))
+
+
+# def test_MinBy_Empty():
+#     var res, scheduler, xs
+#     scheduler = TestScheduler()
+#     xs = scheduler.create_hot_observable(on_next(150, { key: 1, value: 'z' }), on_completed(250))
+#     res = scheduler.start(create=create)
+#         return xs.minBy(function (x) {
+#             return x.key
+        
+#     }).messages
+#     equal(2, res.length)
+#     equal(0, res[0].value.value.length)
+#     ok(res[1].value.kind == 'C' and res[1].time == 250)
+
+
+# def test_MinBy_Return():
+#     var res, scheduler, xs
+#     scheduler = TestScheduler()
+#     xs = scheduler.create_hot_observable
+#         (on_next(150, { key: 1, value: 'z' }),
+#         on_next(210, { key: 2, value: 'a' }),
+#         on_completed(250))
+#     res = scheduler.start(create=create)
+#         return xs.minBy(function (x) {
+#             return x.key
+        
+#     }).messages
+#     equal(2, res.length)
+#     ok(res[0].value.kind == 'N')
+#     equal(1, res[0].value.value.length)
+#     equal(2, res[0].value.value[0].key)
+#     equal('a', res[0].value.value[0].value)
+#     ok(res[1].value.kind == 'C' and res[1].time == 250)
+
+
+# def test_MinBy_Some():
+#     scheduler = TestScheduler()
+#     msgs = [
+#         on_next(150, {
+#             key: 1,
+#             value: 'z'
+#         }), on_next(210, {
+#             key: 3,
+#             value: 'b'
+#         }), on_next(220, {
+#             key: 2,
+#             value: 'c'
+#         }), on_next(230, {
+#             key: 4,
+#             value: 'a'
+#         }), on_completed(250)
+#     ]
+#     xs = scheduler.create_hot_observable(msgs)
+#     res = scheduler.start(create=create)
+#         return xs.minBy(function (x) {
+#             return x.key
+        
+#     }).messages
+#     equal(2, res.length)
+#     ok(res[0].value.kind == 'N')
+#     equal(1, res[0].value.value.length)
+#     equal(2, res[0].value.value[0].key)
+#     equal('c', res[0].value.value[0].value)
+#     ok(res[1].value.kind == 'C' and res[1].time == 250)
+
+
+# def test_MinBy_Multiple():
+#     scheduler = TestScheduler()
+#     msgs = [
+#         on_next(150, {
+#             key: 1,
+#             value: 'z'
+#         }), on_next(210, {
+#             key: 3,
+#             value: 'b'
+#         }), on_next(215, {
+#             key: 2,
+#             value: 'd'
+#         }), on_next(220, {
+#             key: 3,
+#             value: 'c'
+#         }), on_next(225, {
+#             key: 2,
+#             value: 'y'
+#         }), on_next(230, {
+#             key: 4,
+#             value: 'a'
+#         }), on_next(235, {
+#             key: 4,
+#             value: 'r'
+#         }), on_completed(250)
+#     ]
+#     xs = scheduler.create_hot_observable(msgs)
+#     res = scheduler.start(create=create)
+#         return xs.minBy(function (x) {
+#             return x.key
+        
+#     }).messages
+#     equal(2, res.length)
+#     ok(res[0].value.kind == 'N')
+#     equal(2, res[0].value.value.length)
+#     equal(2, res[0].value.value[0].key)
+#     equal('d', res[0].value.value[0].value)
+#     equal(2, res[0].value.value[1].key)
+#     equal('y', res[0].value.value[1].value)
+#     ok(res[1].value.kind == 'C' and res[1].time == 250)
+
+
+# def test_MinBy_Throw():
+#     ex = 'ex'
+#     scheduler = TestScheduler()
+#     msgs = [
+#         on_next(150, {
+#             key: 1,
+#             value: 'z'
+#         }), on_error(210, ex)
+#     ]
+#     xs = scheduler.create_hot_observable(msgs)
+#     res = scheduler.start(create=create)
+#         return xs.minBy(function (x) {
+#             return x.key
+        
+#     }).messages
+#     res.assert_equal(on_error(210, ex))
+
+# def test_MinBy_Never():
+#     scheduler = TestScheduler()
+#     msgs = [
+#         on_next(150, {
+#             key: 1,
+#             value: 'z'
+#         })
+#     ]
+#     xs = scheduler.create_hot_observable(msgs)
+#     res = scheduler.start(create=create)
+#         return xs.minBy(function (x) {
+#             return x.key
+        
+#     }).messages
+#     res.assert_equal()
+
+
+# def test_MinBy_Comparer_Empty():
+#     var msgs, res, reverseComparer, scheduler, xs
+#     scheduler = TestScheduler()
+#     msgs = [
+#         on_next(150, {
+#             key: 1,
+#             value: 'z'
+#         }), on_completed(250)
+#     ]
+#     reverseComparer = function (a, b) {
+#         if (a > b) {
+#             return -1
+#         }
+#         if (a == b) {
+#             return 0
+#         }
+#         return 1
+#     }
+#     xs = scheduler.create_hot_observable(msgs)
+#     res = scheduler.start(create=create)
+#         return xs.minBy(function (x) {
+#             return x.key
+#         }, reverseComparer)
+#     }).messages
+#     equal(2, res.length)
+#     equal(0, res[0].value.value.length)
+#     ok(res[1].value.kind == 'C' and res[1].time == 250)
+
+
+# def test_MinBy_Comparer_Return():
+#     var msgs, res, reverseComparer, scheduler, xs
+#     scheduler = TestScheduler()
+#     msgs = [
+#         on_next(150, {
+#             key: 1,
+#             value: 'z'
+#         }), on_next(210, {
+#             key: 2,
+#             value: 'a'
+#         }), on_completed(250)
+#     ]
+#     reverseComparer = function (a, b) {
+#         if (a > b) {
+#             return -1
+#         }
+#         if (a == b) {
+#             return 0
+#         }
+#         return 1
+#     }
+#     xs = scheduler.create_hot_observable(msgs)
+#     res = scheduler.start(create=create)
+#         return xs.minBy(function (x) {
+#             return x.key
+#         }, reverseComparer)
+#     }).messages
+#     equal(2, res.length)
+#     ok(res[0].value.kind == 'N')
+#     equal(1, res[0].value.value.length)
+#     equal(2, res[0].value.value[0].key)
+#     equal('a', res[0].value.value[0].value)
+#     ok(res[1].value.kind == 'C' and res[1].time == 250)
+
+
+# def test_MinBy_Comparer_Some():
+#     var msgs, res, reverseComparer, scheduler, xs
+#     scheduler = TestScheduler()
+#     msgs = [
+#         on_next(150, {
+#             key: 1,
+#             value: 'z'
+#         }), on_next(210, {
+#             key: 3,
+#             value: 'b'
+#         }), on_next(220, {
+#             key: 20,
+#             value: 'c'
+#         }), on_next(230, {
+#             key: 4,
+#             value: 'a'
+#         }), on_completed(250)
+#     ]
+#     reverseComparer = function (a, b) {
+#         if (a > b) {
+#             return -1
+#         }
+#         if (a == b) {
+#             return 0
+#         }
+#         return 1
+#     }
+#     xs = scheduler.create_hot_observable(msgs)
+#     res = scheduler.start(create=create)
+#         return xs.minBy(function (x) {
+#             return x.key
+#         }, reverseComparer)
+#     }).messages
+#     equal(2, res.length)
+#     ok(res[0].value.kind == 'N')
+#     equal(1, res[0].value.value.length)
+#     equal(20, res[0].value.value[0].key)
+#     equal('c', res[0].value.value[0].value)
+#     ok(res[1].value.kind == 'C' and res[1].time == 250)
+
+
+# def test_MinBy_Comparer_Throw():
+#     var ex, msgs, res, reverseComparer, scheduler, xs
+#     ex = 'ex'
+#     scheduler = TestScheduler()
+#     msgs = [
+#         on_next(150, {
+#             key: 1,
+#             value: 'z'
+#         }), on_error(210, ex)
+#     ]
+#     reverseComparer = function (a, b) {
+#         if (a > b) {
+#             return -1
+#         }
+#         if (a == b) {
+#             return 0
+#         }
+#         return 1
+#     }
+#     xs = scheduler.create_hot_observable(msgs)
+#     res = scheduler.start(create=create)
+#         return xs.minBy(function (x) {
+#             return x.key
+#         }, reverseComparer)
+#     }).messages
+#     res.assert_equal(on_error(210, ex))
+
+
+# def test_MinBy_Comparer_Never():
+#     var msgs, res, reverseComparer, scheduler, xs
+#     scheduler = TestScheduler()
+#     msgs = [
+#         on_next(150, {
+#             key: 1,
+#             value: 'z'
+#         })
+#     ]
+#     reverseComparer = function (a, b) {
+#         if (a > b) {
+#             return -1
+#         }
+#         if (a == b) {
+#             return 0
+#         }
+#         return 1
+#     }
+#     xs = scheduler.create_hot_observable(msgs)
+#     res = scheduler.start(create=create)
+#         return xs.minBy(function (x) {
+#             return x.key
+#         }, reverseComparer)
+#     }).messages
+#     res.assert_equal()
+
+
+# def test_MinBy_SelectorThrows():
+#     var ex, msgs, res, reverseComparer, scheduler, xs
+#     ex = 'ex'
+#     scheduler = TestScheduler()
+#     msgs = [
+#         on_next(150, {
+#             key: 1,
+#             value: 'z'
+#         }), on_next(210, {
+#             key: 3,
+#             value: 'b'
+#         }), on_next(220, {
+#             key: 2,
+#             value: 'c'
+#         }), on_next(230, {
+#             key: 4,
+#             value: 'a'
+#         }), on_completed(250)
+#     ]
+#     reverseComparer = function (a, b) {
+#         if (a > b) {
+#             return -1
+#         }
+#         if (a == b) {
+#             return 0
+#         }
+#         return 1
+#     }
+#     xs = scheduler.create_hot_observable(msgs)
+#     res = scheduler.start(create=create)
+#         return xs.minBy(function (x) {
+#             throw ex
+#         }, reverseComparer)
+#     }).messages
+#     res.assert_equal(on_error(210, ex))
+
+
+# def test_MinBy_ComparerThrows():
+#     var ex, msgs, res, reverseComparer, scheduler, xs
+#     ex = 'ex'
+#     scheduler = TestScheduler()
+#     msgs = [
+#         on_next(150, {
+#             key: 1,
+#             value: 'z'
+#         }), on_next(210, {
+#             key: 3,
+#             value: 'b'
+#         }), on_next(220, {
+#             key: 2,
+#             value: 'c'
+#         }), on_next(230, {
+#             key: 4,
+#             value: 'a'
+#         }), on_completed(250)
+#     ]
+#     reverseComparer = function (a, b) {
+#         throw ex
+#     }
+#     xs = scheduler.create_hot_observable(msgs)
+#     res = scheduler.start(create=create)
+#         return xs.minBy(function (x) {
+#             return x.key
+#         }, reverseComparer)
+#     }).messages
+#     res.assert_equal(on_error(220, ex))
+
+
+# def test_Max_Int32_Empty():
+#     scheduler = TestScheduler()
+#     msgs = [on_next(150, 1), on_completed(250)]
+#     xs = scheduler.create_hot_observable(msgs)
+#     res = scheduler.start(create=create)
+#         return xs.max()
+#     }).messages
+#     equal(1, res.length)
+#     ok(res[0].value.kind == 'E' and res[0].value.exception !== null)
+#     ok(res[0].time == 250)
+
+
+# def test_Max_Int32_Return():
+#     scheduler = TestScheduler()
+#     msgs = [on_next(150, 1), on_next(210, 2), on_completed(250)]
+#     xs = scheduler.create_hot_observable(msgs)
+#     res = scheduler.start(create=create)
+#         return xs.max()
+#     }).messages
+#     res.assert_equal(on_next(250, 2), on_completed(250))
+
+
+# def test_Max_Int32_Some():
+#     scheduler = TestScheduler()
+#     msgs = [on_next(150, 1), on_next(210, 3), on_next(220, 4), on_next(230, 2), on_completed(250)]
+#     xs = scheduler.create_hot_observable(msgs)
+#     res = scheduler.start(create=create)
+#         return xs.max()
+#     }).messages
+#     res.assert_equal(on_next(250, 4), on_completed(250))
+
+
+# def test_Max_Int32_Throw():
+#     ex = 'ex'
+#     scheduler = TestScheduler()
+#     msgs = [on_next(150, 1), on_error(210, ex)]
+#     xs = scheduler.create_hot_observable(msgs)
+#     res = scheduler.start(create=create)
+#         return xs.max()
+#     }).messages
+#     res.assert_equal(on_error(210, ex))
+
+
+# def test_Max_Int32_Never():
+#     scheduler = TestScheduler()
+#     msgs = [on_next(150, 1)]
+#     xs = scheduler.create_hot_observable(msgs)
+#     res = scheduler.start(create=create)
+#         return xs.max()
+#     }).messages
+#     res.assert_equal()
+
+
+# def test_MaxOfT_Comparer_Empty():
+#     var msgs, res, reverseComparer, scheduler, xs
+#     scheduler = TestScheduler()
+#     msgs = [on_next(150, 1), on_completed(250)]
+#     reverseComparer = function (a, b) {
+#         if (a > b) {
+#             return -1
+#         }
+#         if (a < b) {
+#             return 1
+#         }
+#         return 0
+#     }
+#     xs = scheduler.create_hot_observable(msgs)
+#     res = scheduler.start(create=create)
+#         return xs.max(reverseComparer)
+#     }).messages
+#     equal(1, res.length)
+#     ok(res[0].value.kind == 'E' and res[0].value.exception !== null)
+#     ok(res[0].time == 250)
+
+
+# def test_MaxOfT_Comparer_Return():
+#     var msgs, res, reverseComparer, scheduler, xs
+#     scheduler = TestScheduler()
+#     msgs = [on_next(150, 'z'), on_next(210, 'a'), on_completed(250)]
+#     reverseComparer = function (a, b) {
+#         if (a > b) {
+#             return -1
+#         }
+#         if (a < b) {
+#             return 1
+#         }
+#         return 0
+#     }
+#     xs = scheduler.create_hot_observable(msgs)
+#     res = scheduler.start(create=create)
+#         return xs.max(reverseComparer)
+#     }).messages
+#     res.assert_equal(on_next(250, 'a'), on_completed(250))
+
+
+# def test_MaxOfT_Comparer_Some():
+#     var msgs, res, reverseComparer, scheduler, xs
+#     scheduler = TestScheduler()
+#     msgs = [on_next(150, 'z'), on_next(210, 'b'), on_next(220, 'c'), on_next(230, 'a'), on_completed(250)]
+#     reverseComparer = function (a, b) {
+#         if (a > b) {
+#             return -1
+#         }
+#         if (a < b) {
+#             return 1
+#         }
+#         return 0
+#     }
+#     xs = scheduler.create_hot_observable(msgs)
+#     res = scheduler.start(create=create)
+#         return xs.max(reverseComparer)
+#     }).messages
+#     res.assert_equal(on_next(250, 'a'), on_completed(250))
+
+
+# def test_MaxOfT_Comparer_Throw():
+#     var ex, msgs, res, reverseComparer, scheduler, xs
+#     ex = 'ex'
+#     scheduler = TestScheduler()
+#     msgs = [on_next(150, 'z'), on_error(210, ex)]
+#     reverseComparer = function (a, b) {
+#         if (a > b) {
+#             return -1
+#         }
+#         if (a < b) {
+#             return 1
+#         }
+#         return 0
+#     }
+#     xs = scheduler.create_hot_observable(msgs)
+#     res = scheduler.start(create=create)
+#         return xs.max(reverseComparer)
+#     }).messages
+#     res.assert_equal(on_error(210, ex))
+
+
+# def test_MaxOfT_Comparer_Never():
+#     var msgs, res, reverseComparer, scheduler, xs
+#     scheduler = TestScheduler()
+#     msgs = [on_next(150, 'z')]
+#     reverseComparer = function (a, b) {
+#         if (a > b) {
+#             return -1
+#         }
+#         if (a < b) {
+#             return 1
+#         }
+#         return 0
+#     }
+#     xs = scheduler.create_hot_observable(msgs)
+#     res = scheduler.start(create=create)
+#         return xs.max(reverseComparer)
+#     }).messages
+#     res.assert_equal()
+
+
+# def test_MaxOfT_ComparerThrows():
+#     var ex, msgs, res, reverseComparer, scheduler, xs
+#     ex = 'ex'
+#     scheduler = TestScheduler()
+#     msgs = [on_next(150, 'z'), on_next(210, 'b'), on_next(220, 'c'), on_next(230, 'a'), on_completed(250)]
+#     reverseComparer = function (a, b) {
+#         throw ex
+#     }
+#     xs = scheduler.create_hot_observable(msgs)
+#     res = scheduler.start(create=create)
+#         return xs.max(reverseComparer)
+#     }).messages
+#     res.assert_equal(on_error(220, ex))
+
+
+# def test_MaxBy_Empty():
+#     scheduler = TestScheduler()
+#     msgs = [
+#         on_next(150, { key: 1, value: 'z' }),
+#         on_completed(250)
+#     ]
+#     xs = scheduler.create_hot_observable(msgs)
+#     res = scheduler.start(create=create)
+#         return xs.maxBy(function (x) {
+#             return x.key
+        
+#     }).messages
+#     equal(2, res.length)
+#     equal(0, res[0].value.value.length)
+#     ok(res[1].value.kind == 'C' and res[1].time == 250)
+
+
+# def test_MaxBy_Return():
+#     scheduler = TestScheduler()
+#     msgs = [
+#         on_next(150, {
+#             key: 1,
+#             value: 'z'
+#         }), on_next(210, {
+#             key: 2,
+#             value: 'a'
+#         }), on_completed(250)
+#     ]
+#     xs = scheduler.create_hot_observable(msgs)
+#     res = scheduler.start(create=create)
+#         return xs.maxBy(function (x) {
+#             return x.key
+        
+#     }).messages
+#     equal(2, res.length)
+#     ok(res[0].value.kind == 'N')
+#     equal(1, res[0].value.value.length)
+#     equal(2, res[0].value.value[0].key)
+#     equal('a', res[0].value.value[0].value)
+#     ok(res[1].value.kind == 'C' and res[1].time == 250)
+
+
+# def test_MaxBy_Some():
+#     scheduler = TestScheduler()
+#     msgs = [
+#         on_next(150, {
+#             key: 1,
+#             value: 'z'
+#         }), on_next(210, {
+#             key: 3,
+#             value: 'b'
+#         }), on_next(220, {
+#             key: 4,
+#             value: 'c'
+#         }), on_next(230, {
+#             key: 2,
+#             value: 'a'
+#         }), on_completed(250)
+#     ]
+#     xs = scheduler.create_hot_observable(msgs)
+#     res = scheduler.start(create=create)
+#         return xs.maxBy(function (x) {
+#             return x.key
+        
+#     }).messages
+#     equal(2, res.length)
+#     ok(res[0].value.kind == 'N')
+#     equal(1, res[0].value.value.length)
+#     equal(4, res[0].value.value[0].key)
+#     equal('c', res[0].value.value[0].value)
+#     ok(res[1].value.kind == 'C' and res[1].time == 250)
+
+
+# def test_MaxBy_Multiple():
+#     scheduler = TestScheduler()
+#     msgs = [
+#         on_next(150, {
+#             key: 1,
+#             value: 'z'
+#         }),
+#         on_next(210, {
+#             key: 3,
+#             value: 'b'
+#         }),
+#         on_next(215, {
+#             key: 2,
+#             value: 'd'
+#         }),
+#         on_next(220, {
+#             key: 3,
+#             value: 'c'
+#         }),
+#         on_next(225, {
+#             key: 2,
+#             value: 'y'
+#         }),
+#         on_next(230, {
+#             key: 4,
+#             value: 'a'
+#         }),
+#         on_next(235, {
+#             key: 4,
+#             value: 'r'
+#         }),
+#         on_completed(250)
+#     ]
+#     xs = scheduler.create_hot_observable(msgs)
+#     res = scheduler.start(create=create)
+#         return xs.maxBy(function (x) {
+#             return x.key
+        
+#     }).messages
+#     equal(2, res.length)
+#     ok(res[0].value.kind == 'N')
+#     equal(2, res[0].value.value.length)
+#     equal(4, res[0].value.value[0].key)
+#     equal('a', res[0].value.value[0].value)
+#     equal(4, res[0].value.value[1].key)
+#     equal('r', res[0].value.value[1].value)
+#     ok(res[1].value.kind == 'C' and res[1].time == 250)
+
+
+# def test_MaxBy_Throw():
+#     ex = 'ex'
+#     scheduler = TestScheduler()
+#     msgs = [
+#         on_next(150, {
+#             key: 1,
+#             value: 'z'
+#         }),
+#         on_error(210, ex)
+#     ]
+#     xs = scheduler.create_hot_observable(msgs)
+#     res = scheduler.start(create=create)
+#         return xs.maxBy(function (x) {
+#             return x.key
+        
+#     }).messages
+#     res.assert_equal(on_error(210, ex))
+
+
+# def test_MaxBy_Never():
+#     scheduler = TestScheduler()
+#     msgs = [
+#         on_next(150, {
+#             key: 1,
+#             value: 'z'
+#         })
+#     ]
+#     xs = scheduler.create_hot_observable(msgs)
+#     res = scheduler.start(create=create)
+#         return xs.maxBy(function (x) {
+#             return x.key
+        
+#     }).messages
+#     res.assert_equal()
+
+
+# def test_MaxBy_Comparer_Empty():
+#     var msgs, res, reverseComparer, scheduler, xs
+#     scheduler = TestScheduler()
+#     msgs = [
+#         on_next(150, {
+#             key: 1,
+#             value: 'z'
+#         }),
+#         on_completed(250)
+#     ]
+#     reverseComparer = function (a, b) {
+#         if (a > b) {
+#             return -1
+#         }
+#         if (a < b) {
+#             return 1
+#         }
+#         return 0
+#     }
+#     xs = scheduler.create_hot_observable(msgs)
+#     res = scheduler.start(create=create)
+#         return xs.maxBy(function (x) {
+#             return x.key
+#         }, reverseComparer)
+#     }).messages
+#     equal(2, res.length)
+#     equal(0, res[0].value.value.length)
+#     ok(res[1].value.kind == 'C' and res[1].time == 250)
+
+
+# def test_MaxBy_Comparer_Return():
+#     var msgs, res, reverseComparer, scheduler, xs
+#     scheduler = TestScheduler()
+#     msgs = [
+#         on_next(150, {
+#             key: 1,
+#             value: 'z'
+#         }), on_next(210, {
+#             key: 2,
+#             value: 'a'
+#         }), on_completed(250)
+#     ]
+#     reverseComparer = function (a, b) {
+#         if (a > b) {
+#             return -1
+#         }
+#         if (a < b) {
+#             return 1
+#         }
+#         return 0
+#     }
+#     xs = scheduler.create_hot_observable(msgs)
+#     res = scheduler.start(create=create)
+#         return xs.maxBy(function (x) {
+#             return x.key
+#         }, reverseComparer)
+#     }).messages
+#     equal(2, res.length)
+#     ok(res[0].value.kind == 'N')
+#     equal(1, res[0].value.value.length)
+#     equal(2, res[0].value.value[0].key)
+#     equal('a', res[0].value.value[0].value)
+#     ok(res[1].value.kind == 'C' and res[1].time == 250)
+
+
+# def test_MaxBy_Comparer_Some():
+#     var msgs, res, reverseComparer, scheduler, xs
+#     scheduler = TestScheduler()
+#     msgs = [
+#         on_next(150, {
+#             key: 1,
+#             value: 'z'
+#         }), on_next(210, {
+#             key: 3,
+#             value: 'b'
+#         }), on_next(220, {
+#             key: 4,
+#             value: 'c'
+#         }), on_next(230, {
+#             key: 2,
+#             value: 'a'
+#         }), on_completed(250)
+#     ]
+#     reverseComparer = function (a, b) {
+#         if (a > b) {
+#             return -1
+#         }
+#         if (a < b) {
+#             return 1
+#         }
+#         return 0
+#     }
+#     xs = scheduler.create_hot_observable(msgs)
+#     res = scheduler.start(create=create)
+#         return xs.maxBy(function (x) {
+#             return x.key
+#         }, reverseComparer)
+#     }).messages
+#     equal(2, res.length)
+#     ok(res[0].value.kind == 'N')
+#     equal(1, res[0].value.value.length)
+#     equal(2, res[0].value.value[0].key)
+#     equal('a', res[0].value.value[0].value)
+#     ok(res[1].value.kind == 'C' and res[1].time == 250)
+
+
+# def test_MaxBy_Comparer_Throw():
+#     var ex, msgs, res, reverseComparer, scheduler, xs
+#     ex = 'ex'
+#     scheduler = TestScheduler()
+#     msgs = [
+#         on_next(150, {
+#             key: 1,
+#             value: 'z'
+#         }), on_error(210, ex)
+#     ]
+#     reverseComparer = function (a, b) {
+#         if (a > b) {
+#             return -1
+#         }
+#         if (a < b) {
+#             return 1
+#         }
+#         return 0
+#     }
+#     xs = scheduler.create_hot_observable(msgs)
+#     res = scheduler.start(create=create)
+#         return xs.maxBy(function (x) {
+#             return x.key
+#         }, reverseComparer)
+#     }).messages
+#     res.assert_equal(on_error(210, ex))
+
+
+# def test_MaxBy_Comparer_Never():
+#     var msgs, res, reverseComparer, scheduler, xs
+#     scheduler = TestScheduler()
+#     msgs = [
+#         on_next(150, {
+#             key: 1,
+#             value: 'z'
+#         })
+#     ]
+#     reverseComparer = function (a, b) {
+#         if (a > b) {
+#             return -1
+#         }
+#         if (a < b) {
+#             return 1
+#         }
+#         return 0
+#     }
+#     xs = scheduler.create_hot_observable(msgs)
+#     res = scheduler.start(create=create)
+#         return xs.maxBy(function (x) {
+#             return x.key
+#         }, reverseComparer)
+#     }).messages
+#     res.assert_equal()
+
+
+# def test_MaxBy_SelectorThrows():
+#     var ex, msgs, res, reverseComparer, scheduler, xs
+#     ex = 'ex'
+#     scheduler = TestScheduler()
+#     msgs = [
+#         on_next(150, {
+#             key: 1,
+#             value: 'z'
+#         }), on_next(210, {
+#             key: 3,
+#             value: 'b'
+#         }), on_next(220, {
+#             key: 2,
+#             value: 'c'
+#         }), on_next(230, {
+#             key: 4,
+#             value: 'a'
+#         }), on_completed(250)
+#     ]
+#     reverseComparer = function (a, b) {
+#         if (a > b) {
+#             return -1
+#         }
+#         if (a < b) {
+#             return 1
+#         }
+#         return 0
+#     }
+#     xs = scheduler.create_hot_observable(msgs)
+#     res = scheduler.start(create=create)
+#         return xs.maxBy(function (x) {
+#             throw ex
+#         }, reverseComparer)
+#     }).messages
+#     res.assert_equal(on_error(210, ex))
+
+
+# def test_MaxBy_ComparerThrows():
+#     var ex, msgs, res, reverseComparer, scheduler, xs
+#     ex = 'ex'
+#     scheduler = TestScheduler()
+#     msgs = [
+#         on_next(150, {
+#             key: 1,
+#             value: 'z'
+#         }), on_next(210, {
+#             key: 3,
+#             value: 'b'
+#         }), on_next(220, {
+#             key: 2,
+#             value: 'c'
+#         }), on_next(230, {
+#             key: 4,
+#             value: 'a'
+#         }), on_completed(250)
+#     ]
+#     reverseComparer = function (a, b) {
+#         throw ex
+#     }
+#     xs = scheduler.create_hot_observable(msgs)
+#     res = scheduler.start(create=create)
+#         return xs.maxBy(function (x) {
+#             return x.key
+#         }, reverseComparer)
+#     }).messages
+#     res.assert_equal(on_error(220, ex))
+
+def test_average_int32_empty():
+    scheduler = TestScheduler()
+    msgs = [on_next(150, 1), on_completed(250)]
+    xs = scheduler.create_hot_observable(msgs)
+    res = scheduler.start(create=lambda: xs.average()).messages
+    
+    assert(len(res) == 1)
+    assert(res[0].value.kind == 'E' and res[0].value.exception != None)
+    assert(res[0].time == 250)
+
+# def test_Average_Int32_Return():
+#     scheduler = TestScheduler()
+#     msgs = [on_next(150, 1), on_next(210, 2), on_completed(250)]
+#     xs = scheduler.create_hot_observable(msgs)
+#     res = scheduler.start(create=create)
+#         return xs.average()
+#     }).messages
+#     res.assert_equal(on_next(250, 2), on_completed(250))
+
+
+# def test_Average_Int32_Some():
+#     scheduler = TestScheduler()
+#     msgs = [on_next(150, 1), on_next(210, 3), on_next(220, 4), on_next(230, 2), on_completed(250)]
+#     xs = scheduler.create_hot_observable(msgs)
+#     res = scheduler.start(create=create)
+#         return xs.average()
+#     }).messages
+#     res.assert_equal(on_next(250, 3), on_completed(250))
+
+
+# def test_Average_Int32_Throw():
+#     ex = 'ex'
+#     scheduler = TestScheduler()
+#     msgs = [on_next(150, 1), on_error(210, ex)]
+#     xs = scheduler.create_hot_observable(msgs)
+#     res = scheduler.start(create=create)
+#         return xs.average()
+#     }).messages
+#     res.assert_equal(on_error(210, ex))
+
+
+# def test_Average_Int32_Never():
+#     scheduler = TestScheduler()
+#     msgs = [on_next(150, 1)]
+#     xs = scheduler.create_hot_observable(msgs)
+#     res = scheduler.start(create=create)
+#         return xs.average()
+#     }).messages
+#     res.assert_equal()
+
+# def test_Average_Selector_Regular_Int32():
+#     var res, scheduler, xs
+#     scheduler = TestScheduler()
+#     xs = scheduler.create_hot_observable(on_next(210, "b"), on_next(220, "fo"), on_next(230, "qux"), on_completed(240))
+#     res = scheduler.start(create=create)
+#         return xs.average(function (x) {
+#             return x.length
+        
+    
+#     res.messages.assert_equal(on_next(240, 2), on_completed(240))
+#     xs.subscriptions.assert_equal(subscribe(200, 240))
+
+
+# def test_ToArray_Completed():
+#     var msgs, results, scheduler, xs
+#     scheduler = TestScheduler()
+#     msgs = [on_next(110, 1), on_next(220, 2), on_next(330, 3), on_next(440, 4), on_next(550, 5), on_completed(660)]
+#     xs = scheduler.create_hot_observable(msgs)
+#     results = scheduler.start(create=create)
+#         return xs.toArray()
+#     }).messages
+#     equal(2, results.length)
+#     equal(660, results[0].time)
+#     equal('N', results[0].value.kind)
+#     results[0].value.value.assert_equal(2, 3, 4, 5)
+#     ok(on_completed(660).equals(results[1]))
+#     xs.subscriptions.assert_equal(subscribe(200, 660))
+
+
+# def test_ToArray_Error():
+#     var ex, msgs, results, scheduler, xs
+#     ex = 'ex'
+#     scheduler = TestScheduler()
+#     msgs = [on_next(110, 1), on_next(220, 2), on_next(330, 3), on_next(440, 4), on_next(550, 5), on_error(660, ex)]
+#     xs = scheduler.create_hot_observable(msgs)
+#     results = scheduler.start(create=create)
+#         return xs.toArray()
+#     }).messages
+#     results.assert_equal(on_error(660, ex))
+#     xs.subscriptions.assert_equal(subscribe(200, 660))
+
+
+# def test_ToArray_Disposed():
+#     var msgs, results, scheduler, xs
+#     scheduler = TestScheduler()
+#     msgs = [on_next(110, 1), on_next(220, 2), on_next(330, 3), on_next(440, 4), on_next(550, 5)]
+#     xs = scheduler.create_hot_observable(msgs)
+#     results = scheduler.start(create=create)
+#         return xs.toArray()
+#     }).messages
+#     results.assert_equal()
+#     xs.subscriptions.assert_equal(subscribe(200, 1000))
+
+
+# def test_SequenceEqual_Equal():
+#     var msgs1, msgs2, results, scheduler, xs, ys
+#     scheduler = TestScheduler()
+#     msgs1 = [on_next(110, 1), on_next(190, 2), on_next(240, 3), on_next(290, 4), on_next(310, 5), on_next(340, 6), on_next(450, 7), on_completed(510)]
+#     msgs2 = [on_next(90, 1), on_next(270, 3), on_next(280, 4), on_next(300, 5), on_next(330, 6), on_next(340, 7), on_completed(720)]
+#     xs = scheduler.create_hot_observable(msgs1)
+#     ys = scheduler.create_hot_observable(msgs2)
+#     results = scheduler.start(create=create)
+#         return xs.sequenceEqual(ys)
+    
+#     results.messages.assert_equal(on_next(720, true), on_completed(720))
+#     xs.subscriptions.assert_equal(subscribe(200, 720))
+#     ys.subscriptions.assert_equal(subscribe(200, 720))
+
+
+# def test_SequenceEqual_Equal_Sym():
+#     var msgs1, msgs2, results, scheduler, xs, ys
+#     scheduler = TestScheduler()
+#     msgs1 = [on_next(110, 1), on_next(190, 2), on_next(240, 3), on_next(290, 4), on_next(310, 5), on_next(340, 6), on_next(450, 7), on_completed(510)]
+#     msgs2 = [on_next(90, 1), on_next(270, 3), on_next(280, 4), on_next(300, 5), on_next(330, 6), on_next(340, 7), on_completed(720)]
+#     xs = scheduler.create_hot_observable(msgs1)
+#     ys = scheduler.create_hot_observable(msgs2)
+#     results = scheduler.start(create=create)
+#         return ys.sequenceEqual(xs)
+    
+#     results.messages.assert_equal(on_next(720, true), on_completed(720))
+#     xs.subscriptions.assert_equal(subscribe(200, 720))
+#     ys.subscriptions.assert_equal(subscribe(200, 720))
+
+
+# def test_SequenceEqual_NotEqual_Left():
+#     var msgs1, msgs2, results, scheduler, xs, ys
+#     scheduler = TestScheduler()
+#     msgs1 = [on_next(110, 1), on_next(190, 2), on_next(240, 3), on_next(290, 4), on_next(310, 0), on_next(340, 6), on_next(450, 7), on_completed(510)]
+#     msgs2 = [on_next(90, 1), on_next(270, 3), on_next(280, 4), on_next(300, 5), on_next(330, 6), on_next(340, 7), on_completed(720)]
+#     xs = scheduler.create_hot_observable(msgs1)
+#     ys = scheduler.create_hot_observable(msgs2)
+#     results = scheduler.start(create=create)
+#         return xs.sequenceEqual(ys)
+    
+#     results.messages.assert_equal(on_next(310, false), on_completed(310))
+#     xs.subscriptions.assert_equal(subscribe(200, 310))
+#     ys.subscriptions.assert_equal(subscribe(200, 310))
+
+
+# def test_SequenceEqual_NotEqual_Left_Sym():
+#     var msgs1, msgs2, results, scheduler, xs, ys
+#     scheduler = TestScheduler()
+#     msgs1 = [on_next(110, 1), on_next(190, 2), on_next(240, 3), on_next(290, 4), on_next(310, 0), on_next(340, 6), on_next(450, 7), on_completed(510)]
+#     msgs2 = [on_next(90, 1), on_next(270, 3), on_next(280, 4), on_next(300, 5), on_next(330, 6), on_next(340, 7), on_completed(720)]
+#     xs = scheduler.create_hot_observable(msgs1)
+#     ys = scheduler.create_hot_observable(msgs2)
+#     results = scheduler.start(create=create)
+#         return ys.sequenceEqual(xs)
+    
+#     results.messages.assert_equal(on_next(310, false), on_completed(310))
+#     xs.subscriptions.assert_equal(subscribe(200, 310))
+#     ys.subscriptions.assert_equal(subscribe(200, 310))
+
+
+# def test_SequenceEqual_NotEqual_Right():
+#     var msgs1, msgs2, results, scheduler, xs, ys
+#     scheduler = TestScheduler()
+#     msgs1 = [on_next(110, 1), on_next(190, 2), on_next(240, 3), on_next(290, 4), on_next(310, 5), on_next(340, 6), on_next(450, 7), on_completed(510)]
+#     msgs2 = [on_next(90, 1), on_next(270, 3), on_next(280, 4), on_next(300, 5), on_next(330, 6), on_next(340, 7), on_next(350, 8)]
+#     xs = scheduler.create_hot_observable(msgs1)
+#     ys = scheduler.create_hot_observable(msgs2)
+#     results = scheduler.start(create=create)
+#         return xs.sequenceEqual(ys)
+    
+#     results.messages.assert_equal(on_next(510, false), on_completed(510))
+#     xs.subscriptions.assert_equal(subscribe(200, 510))
+#     ys.subscriptions.assert_equal(subscribe(200, 510))
+
+
+# def test_SequenceEqual_NotEqual_Right_Sym():
+#     var msgs1, msgs2, results, scheduler, xs, ys
+#     scheduler = TestScheduler()
+#     msgs1 = [on_next(110, 1), on_next(190, 2), on_next(240, 3), on_next(290, 4), on_next(310, 5), on_next(340, 6), on_next(450, 7), on_completed(510)]
+#     msgs2 = [on_next(90, 1), on_next(270, 3), on_next(280, 4), on_next(300, 5), on_next(330, 6), on_next(340, 7), on_next(350, 8)]
+#     xs = scheduler.create_hot_observable(msgs1)
+#     ys = scheduler.create_hot_observable(msgs2)
+#     results = scheduler.start(create=create)
+#         return ys.sequenceEqual(xs)
+    
+#     results.messages.assert_equal(on_next(510, false), on_completed(510))
+#     xs.subscriptions.assert_equal(subscribe(200, 510))
+#     ys.subscriptions.assert_equal(subscribe(200, 510))
+
+
+# def test_SequenceEqual_NotEqual_2():
+#     var msgs1, msgs2, results, scheduler, xs, ys
+#     scheduler = TestScheduler()
+#     msgs1 = [on_next(110, 1), on_next(190, 2), on_next(240, 3), on_next(290, 4), on_next(310, 5), on_next(340, 6), on_next(450, 7), on_next(490, 8), on_next(520, 9), on_next(580, 10), on_next(600, 11)]
+#     msgs2 = [on_next(90, 1), on_next(270, 3), on_next(280, 4), on_next(300, 5), on_next(330, 6), on_next(340, 7), on_next(350, 9), on_next(400, 9), on_next(410, 10), on_next(490, 11), on_next(550, 12), on_next(560, 13)]
+#     xs = scheduler.create_hot_observable(msgs1)
+#     ys = scheduler.create_hot_observable(msgs2)
+#     results = scheduler.start(create=create)
+#         return xs.sequenceEqual(ys)
+    
+#     results.messages.assert_equal(on_next(490, false), on_completed(490))
+#     xs.subscriptions.assert_equal(subscribe(200, 490))
+#     ys.subscriptions.assert_equal(subscribe(200, 490))
+
+
+# def test_SequenceEqual_NotEqual_2_Sym():
+#     var msgs1, msgs2, results, scheduler, xs, ys
+#     scheduler = TestScheduler()
+#     msgs1 = [on_next(110, 1), on_next(190, 2), on_next(240, 3), on_next(290, 4), on_next(310, 5), on_next(340, 6), on_next(450, 7), on_next(490, 8), on_next(520, 9), on_next(580, 10), on_next(600, 11)]
+#     msgs2 = [on_next(90, 1), on_next(270, 3), on_next(280, 4), on_next(300, 5), on_next(330, 6), on_next(340, 7), on_next(350, 9), on_next(400, 9), on_next(410, 10), on_next(490, 11), on_next(550, 12), on_next(560, 13)]
+#     xs = scheduler.create_hot_observable(msgs1)
+#     ys = scheduler.create_hot_observable(msgs2)
+#     results = scheduler.start(create=create)
+#         return ys.sequenceEqual(xs)
+    
+#     results.messages.assert_equal(on_next(490, false), on_completed(490))
+#     xs.subscriptions.assert_equal(subscribe(200, 490))
+#     ys.subscriptions.assert_equal(subscribe(200, 490))
+
+
+# def test_SequenceEqual_NotEqual_3():
+#     var msgs1, msgs2, results, scheduler, xs, ys
+#     scheduler = TestScheduler()
+#     msgs1 = [on_next(110, 1), on_next(190, 2), on_next(240, 3), on_next(290, 4), on_next(310, 5), on_completed(330)]
+#     msgs2 = [on_next(90, 1), on_next(270, 3), on_next(400, 4), on_completed(420)]
+#     xs = scheduler.create_hot_observable(msgs1)
+#     ys = scheduler.create_hot_observable(msgs2)
+#     results = scheduler.start(create=create)
+#         return xs.sequenceEqual(ys)
+    
+#     results.messages.assert_equal(on_next(420, false), on_completed(420))
+#     xs.subscriptions.assert_equal(subscribe(200, 420))
+#     ys.subscriptions.assert_equal(subscribe(200, 420))
+
+
+# def test_SequenceEqual_NotEqual_3_Sym():
+#     var msgs1, msgs2, results, scheduler, xs, ys
+#     scheduler = TestScheduler()
+#     msgs1 = [on_next(110, 1), on_next(190, 2), on_next(240, 3), on_next(290, 4), on_next(310, 5), on_completed(330)]
+#     msgs2 = [on_next(90, 1), on_next(270, 3), on_next(400, 4), on_completed(420)]
+#     xs = scheduler.create_hot_observable(msgs1)
+#     ys = scheduler.create_hot_observable(msgs2)
+#     results = scheduler.start(create=create)
+#         return ys.sequenceEqual(xs)
+    
+#     results.messages.assert_equal(on_next(420, false), on_completed(420))
+#     xs.subscriptions.assert_equal(subscribe(200, 420))
+#     ys.subscriptions.assert_equal(subscribe(200, 420))
+
+
+# def test_SequenceEqual_ComparerThrows():
+#     var ex, msgs1, msgs2, results, scheduler, xs, ys
+#     ex = 'ex'
+#     scheduler = TestScheduler()
+#     msgs1 = [on_next(110, 1), on_next(190, 2), on_next(240, 3), on_next(290, 4), on_next(310, 5), on_completed(330)]
+#     msgs2 = [on_next(90, 1), on_next(270, 3), on_next(400, 4), on_completed(420)]
+#     xs = scheduler.create_hot_observable(msgs1)
+#     ys = scheduler.create_hot_observable(msgs2)
+#     results = scheduler.start(create=create)
+#         return xs.sequenceEqual(ys, function (a, b) {
+#             throw ex
+        
+    
+#     results.messages.assert_equal(on_error(270, ex))
+#     xs.subscriptions.assert_equal(subscribe(200, 270))
+#     ys.subscriptions.assert_equal(subscribe(200, 270))
+
+
+# def test_SequenceEqual_ComparerThrows_Sym():
+#     var ex, msgs1, msgs2, results, scheduler, xs, ys
+#     ex = 'ex'
+#     scheduler = TestScheduler()
+#     msgs1 = [on_next(110, 1), on_next(190, 2), on_next(240, 3), on_next(290, 4), on_next(310, 5), on_completed(330)]
+#     msgs2 = [on_next(90, 1), on_next(270, 3), on_next(400, 4), on_completed(420)]
+#     xs = scheduler.create_hot_observable(msgs1)
+#     ys = scheduler.create_hot_observable(msgs2)
+#     results = scheduler.start(create=create)
+#         return ys.sequenceEqual(xs, function (a, b) {
+#             throw ex
+        
+    
+#     results.messages.assert_equal(on_error(270, ex))
+#     xs.subscriptions.assert_equal(subscribe(200, 270))
+#     ys.subscriptions.assert_equal(subscribe(200, 270))
+
+
+# def test_SequenceEqual_NotEqual_4():
+#     var msgs1, msgs2, results, scheduler, xs, ys
+#     scheduler = TestScheduler()
+#     msgs1 = [on_next(250, 1), on_completed(300)]
+#     msgs2 = [on_next(290, 1), on_next(310, 2), on_completed(350)]
+#     xs = scheduler.create_hot_observable(msgs1)
+#     ys = scheduler.create_hot_observable(msgs2)
+#     results = scheduler.start(create=create)
+#         return xs.sequenceEqual(ys)
+    
+#     results.messages.assert_equal(on_next(310, false), on_completed(310))
+#     xs.subscriptions.assert_equal(subscribe(200, 310))
+#     ys.subscriptions.assert_equal(subscribe(200, 310))
+
+
+# def test_SequenceEqual_NotEqual_4_Sym():
+#     var msgs1, msgs2, results, scheduler, xs, ys
+#     scheduler = TestScheduler()
+#     msgs1 = [on_next(250, 1), on_completed(300)]
+#     msgs2 = [on_next(290, 1), on_next(310, 2), on_completed(350)]
+#     xs = scheduler.create_hot_observable(msgs1)
+#     ys = scheduler.create_hot_observable(msgs2)
+#     results = scheduler.start(create=create)
+#         return ys.sequenceEqual(xs)
+    
+#     results.messages.assert_equal(on_next(310, false), on_completed(310))
+#     xs.subscriptions.assert_equal(subscribe(200, 310))
+#     ys.subscriptions.assert_equal(subscribe(200, 310))
+
+
+# def test_IsEmpty_Empty():
+#     var res, scheduler, xs
+#     scheduler = TestScheduler()
+#     xs = scheduler.create_hot_observable(on_next(150, 1), on_completed(250))
+#     res = scheduler.start(create=create)
+#         return xs.isEmpty()
+#     }).messages
+#     res.assert_equal(on_next(250, true), on_completed(250))
+#     xs.subscriptions.assert_equal(subscribe(200, 250))
+
+
+# def test_IsEmpty_Return():
+#     var res, scheduler, xs
+#     scheduler = TestScheduler()
+#     xs = scheduler.create_hot_observable(on_next(150, 1), on_next(210, 2), on_completed(250))
+#     res = scheduler.start(create=create)
+#         return xs.isEmpty()
+#     }).messages
+#     res.assert_equal(on_next(210, false), on_completed(210))
+#     xs.subscriptions.assert_equal(subscribe(200, 210))
+
+
+# def test_IsEmpty_Throw():
+#     var ex, res, scheduler, xs
+#     ex = 'ex'
+#     scheduler = TestScheduler()
+#     xs = scheduler.create_hot_observable(on_next(150, 1), on_error(210, ex))
+#     res = scheduler.start(create=create)
+#         return xs.isEmpty()
+#     }).messages
+#     res.assert_equal(on_error(210, ex))
+#     xs.subscriptions.assert_equal(subscribe(200, 210))
+
+
+# def test_IsEmpty_Never():
+#     var res, scheduler, xs
+#     scheduler = TestScheduler()
+#     xs = scheduler.create_hot_observable(on_next(150, 1))
+#     res = scheduler.start(create=create)
+#         return xs.isEmpty()
+#     }).messages
+#     res.assert_equal()
+#     xs.subscriptions.assert_equal(subscribe(200, 1000))
+
+
+# // SequenceEqual Array
+# def test_SequenceEqual_Enumerable_Equal():
+#     var res, scheduler, xs
+#     scheduler = TestScheduler()
+#     xs = scheduler.create_hot_observable(on_next(110, 1), on_next(190, 2), on_next(240, 3), on_next(290, 4), on_next(310, 5), on_next(340, 6), on_next(450, 7), on_completed(510))
+#     res = scheduler.start(create=create)
+#         return xs.sequenceEqual([3, 4, 5, 6, 7])
+    
+#     res.messages.assert_equal(on_next(510, true), on_completed(510))
+#     xs.subscriptions.assert_equal(subscribe(200, 510))
+
+
+# def test_SequenceEqual_Enumerable_NotEqual_Elements():
+#     var res, scheduler, xs
+#     scheduler = TestScheduler()
+#     xs = scheduler.create_hot_observable(on_next(110, 1), on_next(190, 2), on_next(240, 3), on_next(290, 4), on_next(310, 5), on_next(340, 6), on_next(450, 7), on_completed(510))
+#     res = scheduler.start(create=create)
+#         return xs.sequenceEqual([3, 4, 9, 6, 7])
+    
+#     res.messages.assert_equal(on_next(310, false), on_completed(310))
+#     xs.subscriptions.assert_equal(subscribe(200, 310))
+
+
+# def test_SequenceEqual_Enumerable_Comparer_Equal():
+#     var res, scheduler, xs
+#     scheduler = TestScheduler()
+#     xs = scheduler.create_hot_observable(on_next(110, 1), on_next(190, 2), on_next(240, 3), on_next(290, 4), on_next(310, 5), on_next(340, 6), on_next(450, 7), on_completed(510))
+#     res = scheduler.start(create=create)
+#         return xs.sequenceEqual([3 - 2, 4, 5, 6 + 42, 7 - 6], function (x, y) {
+#             return x % 2 == y % 2
+        
+    
+#     res.messages.assert_equal(on_next(510, true), on_completed(510))
+#     xs.subscriptions.assert_equal(subscribe(200, 510))
+
+
+# def test_SequenceEqual_Enumerable_Comparer_NotEqual():
+#     var res, scheduler, xs
+#     scheduler = TestScheduler()
+#     xs = scheduler.create_hot_observable(on_next(110, 1), on_next(190, 2), on_next(240, 3), on_next(290, 4), on_next(310, 5), on_next(340, 6), on_next(450, 7), on_completed(510))
+#     res = scheduler.start(create=create)
+#         return xs.sequenceEqual([3 - 2, 4, 5 + 9, 6 + 42, 7 - 6], function (x, y) {
+#             return x % 2 == y % 2
+        
+    
+#     res.messages.assert_equal(on_next(310, false), on_completed(310))
+#     xs.subscriptions.assert_equal(subscribe(200, 310))
+
+
+# function throwComparer(value, exn) {
+#     return function (x, y) {
+#         if (x == value) {
+#             throw exn
+#         }
+#         return x == y
+#     }
+# }
+
+# def test_SequenceEqual_Enumerable_Comparer_Throws():
+#     var ex, res, scheduler, xs
+#     ex = 'ex'
+#     scheduler = TestScheduler()
+#     xs = scheduler.create_hot_observable(on_next(110, 1), on_next(190, 2), on_next(240, 3), on_next(290, 4), on_next(310, 5), on_next(340, 6), on_next(450, 7), on_completed(510))
+#     res = scheduler.start(create=create)
+#         return xs.sequenceEqual([3, 4, 5, 6, 7], throwComparer(5, ex))
+    
+#     res.messages.assert_equal(on_error(310, ex))
+#     xs.subscriptions.assert_equal(subscribe(200, 310))
+
+
+# def test_SequenceEqual_Enumerable_NotEqual_TooLong():
+#     var res, scheduler, xs
+#     scheduler = TestScheduler()
+#     xs = scheduler.create_hot_observable(on_next(110, 1), on_next(190, 2), on_next(240, 3), on_next(290, 4), on_next(310, 5), on_next(340, 6), on_next(450, 7), on_completed(510))
+#     res = scheduler.start(create=create)
+#         return xs.sequenceEqual([3, 4, 5, 6, 7, 8])
+    
+#     res.messages.assert_equal(on_next(510, false), on_completed(510))
+#     xs.subscriptions.assert_equal(subscribe(200, 510))
+
+
+# def test_SequenceEqual_Enumerable_NotEqual_TooShort():
+#     var res, scheduler, xs
+#     scheduler = TestScheduler()
+#     xs = scheduler.create_hot_observable(on_next(110, 1), on_next(190, 2), on_next(240, 3), on_next(290, 4), on_next(310, 5), on_next(340, 6), on_next(450, 7), on_completed(510))
+#     res = scheduler.start(create=create)
+#         return xs.sequenceEqual([3, 4, 5, 6])
+    
+#     res.messages.assert_equal(on_next(450, false), on_completed(450))
+#     xs.subscriptions.assert_equal(subscribe(200, 450))
+
+
+# def test_SequenceEqual_Enumerable_On_error():
+#     var ex, res, scheduler, xs
+#     ex = 'ex'
+#     scheduler = TestScheduler()
+#     xs = scheduler.create_hot_observable(on_next(110, 1), on_next(190, 2), on_next(240, 3), on_next(290, 4), on_error(310, ex))
+#     res = scheduler.start(create=create)
+#         return xs.sequenceEqual([3, 4])
+    
+#     res.messages.assert_equal(on_error(310, ex))
+#     xs.subscriptions.assert_equal(subscribe(200, 310))
+
+
+# // ElementAt
+# def test_ElementAt_First():
+#     var results, scheduler, xs
+#     scheduler = TestScheduler()
+#     xs = scheduler.create_hot_observable(on_next(280, 42), on_next(360, 43), on_next(470, 44), on_completed(600))
+#     results = scheduler.start(create=create)
+#         return xs.elementAt(0)
+    
+#     results.messages.assert_equal(on_next(280, 42), on_completed(280))
+#     xs.subscriptions.assert_equal(subscribe(200, 280))
+
+
+# def test_ElementAt_Other():
+#     var results, scheduler, xs
+#     scheduler = TestScheduler()
+#     xs = scheduler.create_hot_observable(on_next(280, 42), on_next(360, 43), on_next(470, 44), on_completed(600))
+#     results = scheduler.start(create=create)
+#         return xs.elementAt(2)
+    
+#     results.messages.assert_equal(on_next(470, 44), on_completed(470))
+#     xs.subscriptions.assert_equal(subscribe(200, 470))
+
+
+# def test_ElementAt_OutOfRange():
+#     var results, scheduler, xs
+#     scheduler = TestScheduler()
+#     xs = scheduler.create_hot_observable(on_next(280, 42), on_next(360, 43), on_next(470, 44), on_completed(600))
+#     results = scheduler.start(create=create)
+#         return xs.elementAt(3)
+    
+#     equal(1, results.messages.length)
+#     equal(600, results.messages[0].time)
+#     equal('E', results.messages[0].value.kind)
+#     ok(results.messages[0].value.exception !== null)
+
+
+# def test_ElementAt_Error():
+#     var ex, results, scheduler, xs
+#     ex = 'ex'
+#     scheduler = TestScheduler()
+#     xs = scheduler.create_hot_observable(on_next(280, 42), on_next(360, 43), on_error(420, ex))
+#     results = scheduler.start(create=create)
+#         return xs.elementAt(3)
+    
+#     results.messages.assert_equal(on_error(420, ex))
+#     xs.subscriptions.assert_equal(subscribe(200, 420))
+
+
+# def test_ElementAtOrDefault_First():
+#     var results, scheduler, xs
+#     scheduler = TestScheduler()
+#     xs = scheduler.create_hot_observable(on_next(280, 42), on_next(360, 43), on_next(470, 44), on_completed(600))
+#     results = scheduler.start(create=create)
+#         return xs.elementAtOrDefault(0)
+    
+#     results.messages.assert_equal(on_next(280, 42), on_completed(280))
+#     xs.subscriptions.assert_equal(subscribe(200, 280))
+
+
+# def test_ElementAtOrDefault_Other():
+#     var results, scheduler, xs
+#     scheduler = TestScheduler()
+#     xs = scheduler.create_hot_observable(on_next(280, 42), on_next(360, 43), on_next(470, 44), on_completed(600))
+#     results = scheduler.start(create=create)
+#         return xs.elementAtOrDefault(2)
+    
+#     results.messages.assert_equal(on_next(470, 44), on_completed(470))
+#     xs.subscriptions.assert_equal(subscribe(200, 470))
+
+
+# def test_ElementAtOrDefault_OutOfRange():
+#     var results, scheduler, xs
+#     scheduler = TestScheduler()
+#     xs = scheduler.create_hot_observable(on_next(280, 42), on_next(360, 43), on_next(470, 44), on_completed(600))
+#     results = scheduler.start(create=create)
+#         return xs.elementAtOrDefault(3, 0)
+    
+#     results.messages.assert_equal(on_next(600, 0), on_completed(600))
+#     xs.subscriptions.assert_equal(subscribe(200, 600))
+
+
+# def test_ElementAtOrDefault_Error():
+#     var ex, results, scheduler, xs
+#     ex = 'ex'
+#     scheduler = TestScheduler()
+#     xs = scheduler.create_hot_observable(on_next(280, 42), on_next(360, 43), on_error(420, ex))
+#     results = scheduler.start(create=create)
+#         return xs.elementAtOrDefault(3)
+    
+#     results.messages.assert_equal(on_error(420, ex))
+#     xs.subscriptions.assert_equal(subscribe(200, 420))
+
+
+# // First Async
+# def test_FirstAsync_Empty():
+#     var res, scheduler, xs
+#     scheduler = TestScheduler()
+#     xs = scheduler.create_hot_observable(on_next(150, 1), on_completed(250))
+#     res = scheduler.start(create=create)
+#         return xs.first()
+    
+#     res.messages.assert_equal(on_error(250, function (e) {
+#         return e !== null
+#     }))
+#     xs.subscriptions.assert_equal(subscribe(200, 250))
+
+
+# def test_FirstAsync_One():
+#     var res, scheduler, xs
+#     scheduler = TestScheduler()
+#     xs = scheduler.create_hot_observable(on_next(150, 1), on_next(210, 2), on_completed(250))
+#     res = scheduler.start(create=create)
+#         return xs.first()
+    
+#     res.messages.assert_equal(on_next(210, 2), on_completed(210))
+#     xs.subscriptions.assert_equal(subscribe(200, 210))
+
+
+# def test_FirstAsync_Many():
+#     var res, scheduler, xs
+#     scheduler = TestScheduler()
+#     xs = scheduler.create_hot_observable(on_next(150, 1), on_next(210, 2), on_next(220, 3), on_completed(250))
+#     res = scheduler.start(create=create)
+#         return xs.first()
+    
+#     res.messages.assert_equal(on_next(210, 2), on_completed(210))
+#     xs.subscriptions.assert_equal(subscribe(200, 210))
+
+
+# def test_FirstAsync_Error():
+#     var ex, res, scheduler, xs
+#     ex = 'ex'
+#     scheduler = TestScheduler()
+#     xs = scheduler.create_hot_observable(on_next(150, 1), on_error(210, ex))
+#     res = scheduler.start(create=create)
+#         return xs.first()
+    
+#     res.messages.assert_equal(on_error(210, ex))
+#     xs.subscriptions.assert_equal(subscribe(200, 210))
+
+
+# def test_FirstAsync_Predicate():
+#     var res, scheduler, xs
+#     scheduler = TestScheduler()
+#     xs = scheduler.create_hot_observable(on_next(150, 1), on_next(210, 2), on_next(220, 3), on_next(230, 4), on_next(240, 5), on_completed(250))
+#     res = scheduler.start(create=create)
+#         return xs.first(function (x) {
+#             return x % 2 == 1
+        
+    
+#     res.messages.assert_equal(on_next(220, 3), on_completed(220))
+#     xs.subscriptions.assert_equal(subscribe(200, 220))
+
+
+# def test_FirstAsync_Predicate_None():
+#     var res, scheduler, xs
+#     scheduler = TestScheduler()
+#     xs = scheduler.create_hot_observable(on_next(150, 1), on_next(210, 2), on_next(220, 3), on_next(230, 4), on_next(240, 5), on_completed(250))
+#     res = scheduler.start(create=create)
+#         return xs.first(function (x) {
+#             return x > 10
+        
+    
+#     res.messages.assert_equal(on_error(250, function (e) {
+#         return e !== null
+#     }))
+#     xs.subscriptions.assert_equal(subscribe(200, 250))
+
+
+# def test_FirstAsync_Predicate_Throw():
+#     var ex, res, scheduler, xs
+#     ex = 'ex'
+#     scheduler = TestScheduler()
+#     xs = scheduler.create_hot_observable(on_next(150, 1), on_next(210, 2), on_error(220, ex))
+#     res = scheduler.start(create=create)
+#         return xs.first(function (x) {
+#             return x % 2 == 1
+        
+    
+#     res.messages.assert_equal(on_error(220, ex))
+#     xs.subscriptions.assert_equal(subscribe(200, 220))
+
+
+# def test_FirstAsync_PredicateThrows():
+#     var ex, res, scheduler, xs
+#     ex = 'ex'
+#     scheduler = TestScheduler()
+#     xs = scheduler.create_hot_observable(on_next(150, 1), on_next(210, 2), on_next(220, 3), on_next(230, 4), on_next(240, 5), on_completed(250))
+#     res = scheduler.start(create=create)
+#         return xs.first(function (x) {
+#             if (x < 4) {
+#                 return false
+#             } else {
+#                 throw ex
+#             }
+        
+    
+#     res.messages.assert_equal(on_error(230, ex))
+#     xs.subscriptions.assert_equal(subscribe(200, 230))
+
+
+# // First or default
+# def test_FirstOrDefaultAsync_Empty():
+#     var res, scheduler, xs
+#     scheduler = TestScheduler()
+#     xs = scheduler.create_hot_observable(on_next(150, 1), on_completed(250))
+#     res = scheduler.start(create=create)
+#         return xs.firstOrDefault(null, 0)
+    
+#     res.messages.assert_equal(on_next(250, 0), on_completed(250))
+#     xs.subscriptions.assert_equal(subscribe(200, 250))
+
+
+# def test_FirstOrDefaultAsync_One():
+#     var res, scheduler, xs
+#     scheduler = TestScheduler()
+#     xs = scheduler.create_hot_observable(on_next(150, 1), on_next(210, 2), on_completed(250))
+#     res = scheduler.start(create=create)
+#         return xs.firstOrDefault(null, 0)
+    
+#     res.messages.assert_equal(on_next(210, 2), on_completed(210))
+#     xs.subscriptions.assert_equal(subscribe(200, 210))
+
+
+# def test_FirstOrDefaultAsync_Many():
+#     var res, scheduler, xs
+#     scheduler = TestScheduler()
+#     xs = scheduler.create_hot_observable(on_next(150, 1), on_next(210, 2), on_next(220, 3), on_completed(250))
+#     res = scheduler.start(create=create)
+#         return xs.firstOrDefault(null, 0)
+    
+#     res.messages.assert_equal(on_next(210, 2), on_completed(210))
+#     xs.subscriptions.assert_equal(subscribe(200, 210))
+
+
+# def test_FirstOrDefaultAsync_Error():
+#     var ex, res, scheduler, xs
+#     ex = 'ex'
+#     scheduler = TestScheduler()
+#     xs = scheduler.create_hot_observable(on_next(150, 1), on_error(210, ex))
+#     res = scheduler.start(create=create)
+#         return xs.firstOrDefault(null, 0)
+    
+#     res.messages.assert_equal(on_error(210, ex))
+#     xs.subscriptions.assert_equal(subscribe(200, 210))
+
+
+# def test_FirstOrDefaultAsync_Predicate():
+#     var res, scheduler, xs
+#     scheduler = TestScheduler()
+#     xs = scheduler.create_hot_observable(on_next(150, 1), on_next(210, 2), on_next(220, 3), on_next(230, 4), on_next(240, 5), on_completed(250))
+#     res = scheduler.start(create=create)
+#         return xs.firstOrDefault(function (x) {
+#             return x % 2 == 1
+#         }, 0)
+    
+#     res.messages.assert_equal(on_next(220, 3), on_completed(220))
+#     xs.subscriptions.assert_equal(subscribe(200, 220))
+
+
+# def test_FirstOrDefaultAsync_Predicate_None():
+#     var res, scheduler, xs
+#     scheduler = TestScheduler()
+#     xs = scheduler.create_hot_observable(on_next(150, 1), on_next(210, 2), on_next(220, 3), on_next(230, 4), on_next(240, 5), on_completed(250))
+#     res = scheduler.start(create=create)
+#         return xs.firstOrDefault(function (x) {
+#             return x > 10
+#         }, 0)
+    
+#     res.messages.assert_equal(on_next(250, 0), on_completed(250))
+#     xs.subscriptions.assert_equal(subscribe(200, 250))
+
+
+# def test_FirstOrDefaultAsync_Predicate_Throw():
+#     var ex, res, scheduler, xs
+#     ex = 'ex'
+#     scheduler = TestScheduler()
+#     xs = scheduler.create_hot_observable(on_next(150, 1), on_next(210, 2), on_error(220, ex))
+#     res = scheduler.start(create=create)
+#         return xs.firstOrDefault(function (x) {
+#             return x % 2 == 1
+#         }, 0)
+    
+#     res.messages.assert_equal(on_error(220, ex))
+#     xs.subscriptions.assert_equal(subscribe(200, 220))
+
+
+# def test_FirstOrDefaultAsync_PredicateThrows():
+#     var ex, res, scheduler, xs
+#     ex = 'ex'
+#     scheduler = TestScheduler()
+#     xs = scheduler.create_hot_observable(on_next(150, 1), on_next(210, 2), on_next(220, 3), on_next(230, 4), on_next(240, 5), on_completed(250))
+#     res = scheduler.start(create=create)
+#         return xs.firstOrDefault(function (x) {
+#             if (x < 4) {
+#                 return false
+#             } else {
+#                 throw ex
+#             }
+#         }, 0)
+    
+#     res.messages.assert_equal(on_error(230, ex))
+#     xs.subscriptions.assert_equal(subscribe(200, 230))
+
+
+# // Last
+# def test_LastAsync_Empty():
+#     var res, scheduler, xs
+#     scheduler = TestScheduler()
+#     xs = scheduler.create_hot_observable(on_next(150, 1), on_completed(250))
+#     res = scheduler.start(create=create)
+#         return xs.last()
+    
+#     res.messages.assert_equal(on_error(250, function (e) {
+#         return e !== null
+#     }))
+#     xs.subscriptions.assert_equal(subscribe(200, 250))
+
+
+# def test_LastAsync_One():
+#     var res, scheduler, xs
+#     scheduler = TestScheduler()
+#     xs = scheduler.create_hot_observable(on_next(150, 1), on_next(210, 2), on_completed(250))
+#     res = scheduler.start(create=create)
+#         return xs.last()
+    
+#     res.messages.assert_equal(on_next(250, 2), on_completed(250))
+#     xs.subscriptions.assert_equal(subscribe(200, 250))
+
+# def test_LastAsync_Many():
+#     var res, scheduler, xs
+#     scheduler = TestScheduler()
+#     xs = scheduler.create_hot_observable(on_next(150, 1), on_next(210, 2), on_next(220, 3), on_completed(250))
+#     res = scheduler.start(create=create)
+#         return xs.last()
+    
+#     res.messages.assert_equal(on_next(250, 3), on_completed(250))
+#     xs.subscriptions.assert_equal(subscribe(200, 250))
+
+
+# def test_LastAsync_Error():
+#     var ex, res, scheduler, xs
+#     ex = 'ex'
+#     scheduler = TestScheduler()
+#     xs = scheduler.create_hot_observable(on_next(150, 1), on_error(210, ex))
+#     res = scheduler.start(create=create)
+#         return xs.last()
+    
+#     res.messages.assert_equal(on_error(210, ex))
+#     xs.subscriptions.assert_equal(subscribe(200, 210))
+
+
+# def test_LastAsync_Predicate():
+#     var res, scheduler, xs
+#     scheduler = TestScheduler()
+#     xs = scheduler.create_hot_observable(on_next(150, 1), on_next(210, 2), on_next(220, 3), on_next(230, 4), on_next(240, 5), on_completed(250))
+#     res = scheduler.start(create=create)
+#         return xs.last(function (x) {
+#             return x % 2 == 1
+        
+    
+#     res.messages.assert_equal(on_next(250, 5), on_completed(250))
+#     xs.subscriptions.assert_equal(subscribe(200, 250))
+
+
+# def test_LastAsync_Predicate_None():
+#     var res, scheduler, xs
+#     scheduler = TestScheduler()
+#     xs = scheduler.create_hot_observable(on_next(150, 1), on_next(210, 2), on_next(220, 3), on_next(230, 4), on_next(240, 5), on_completed(250))
+#     res = scheduler.start(create=create)
+#         return xs.last(function (x) {
+#             return x > 10
+        
+    
+#     res.messages.assert_equal(on_error(250, function (e) {
+#         return e !== null
+#     }))
+#     xs.subscriptions.assert_equal(subscribe(200, 250))
+
+
+# def test_LastAsync_Predicate_Throw():
+#     var ex, res, scheduler, xs
+#     ex = 'ex'
+#     scheduler = TestScheduler()
+#     xs = scheduler.create_hot_observable(on_next(150, 1), on_error(210, ex))
+#     res = scheduler.start(create=create)
+#         return xs.last(function (x) {
+#             return x % 2 == 1
+        
+    
+#     res.messages.assert_equal(on_error(210, ex))
+#     xs.subscriptions.assert_equal(subscribe(200, 210))
+
+
+# def test_LastAsync_PredicateThrows():
+#     var ex, res, scheduler, xs
+#     ex = 'ex'
+#     scheduler = TestScheduler()
+#     xs = scheduler.create_hot_observable(on_next(150, 1), on_next(210, 2), on_next(220, 3), on_next(230, 4), on_next(240, 5), on_completed(250))
+#     res = scheduler.start(create=create)
+#         return xs.last(function (x) {
+#             if (x < 4) {
+#                 return x % 2 == 1
+#             } else {
+#                 throw ex
+#             }
+        
+    
+#     res.messages.assert_equal(on_error(230, ex))
+#     xs.subscriptions.assert_equal(subscribe(200, 230))
+
+
+# // Last or Default
+# def test_LastOrDefaultAsync_Empty():
+#     var res, scheduler, xs
+#     scheduler = TestScheduler()
+#     xs = scheduler.create_hot_observable(on_next(150, 1), on_completed(250))
+#     res = scheduler.start(create=create)
+#         return xs.lastOrDefault(null, 0)
+    
+#     res.messages.assert_equal(on_next(250, 0), on_completed(250))
+#     xs.subscriptions.assert_equal(subscribe(200, 250))
+
+
+# def test_LastOrDefaultAsync_One():
+#     var res, scheduler, xs
+#     scheduler = TestScheduler()
+#     xs = scheduler.create_hot_observable(on_next(150, 1), on_next(210, 2), on_completed(250))
+#     res = scheduler.start(create=create)
+#         return xs.lastOrDefault(null, 0)
+    
+#     res.messages.assert_equal(on_next(250, 2), on_completed(250))
+#     xs.subscriptions.assert_equal(subscribe(200, 250))
+
+
+# def test_LastOrDefaultAsync_Many():
+#     var res, scheduler, xs
+#     scheduler = TestScheduler()
+#     xs = scheduler.create_hot_observable(on_next(150, 1), on_next(210, 2), on_next(220, 3), on_completed(250))
+#     res = scheduler.start(create=create)
+#         return xs.lastOrDefault(null, 0)
+    
+#     res.messages.assert_equal(on_next(250, 3), on_completed(250))
+#     xs.subscriptions.assert_equal(subscribe(200, 250))
+
+
+# def test_LastOrDefaultAsync_Error():
+#     var ex, res, scheduler, xs
+#     ex = 'ex'
+#     scheduler = TestScheduler()
+#     xs = scheduler.create_hot_observable(on_next(150, 1), on_error(210, ex))
+#     res = scheduler.start(create=create)
+#         return xs.lastOrDefault(null, 0)
+    
+#     res.messages.assert_equal(on_error(210, ex))
+#     xs.subscriptions.assert_equal(subscribe(200, 210))
+
+
+# def test_LastOrDefaultAsync_Predicate():
+#     var res, scheduler, xs
+#     scheduler = TestScheduler()
+#     xs = scheduler.create_hot_observable(on_next(150, 1), on_next(210, 2), on_next(220, 3), on_next(230, 4), on_next(240, 5), on_completed(250))
+#     res = scheduler.start(create=create)
+#         return xs.lastOrDefault(function (x) {
+#             return x % 2 == 1
+#         }, 0)
+    
+#     res.messages.assert_equal(on_next(250, 5), on_completed(250))
+#     xs.subscriptions.assert_equal(subscribe(200, 250))
+
+
+# def test_LastOrDefaultAsync_Predicate_None():
+#     var res, scheduler, xs
+#     scheduler = TestScheduler()
+#     xs = scheduler.create_hot_observable(on_next(150, 1), on_next(210, 2), on_next(220, 3), on_next(230, 4), on_next(240, 5), on_completed(250))
+#     res = scheduler.start(create=create)
+#         return xs.lastOrDefault(function (x) {
+#             return x > 10
+#         }, 0)
+    
+#     res.messages.assert_equal(on_next(250, 0), on_completed(250))
+#     xs.subscriptions.assert_equal(subscribe(200, 250))
+
+
+# def test_LastOrDefaultAsync_Predicate_Throw():
+#     var ex, res, scheduler, xs
+#     ex = 'ex'
+#     scheduler = TestScheduler()
+#     xs = scheduler.create_hot_observable(on_next(150, 1), on_error(210, ex))
+#     res = scheduler.start(create=create)
+#         return xs.lastOrDefault(function (x) {
+#             return x > 10
+#         }, 0)
+    
+#     res.messages.assert_equal(on_error(210, ex))
+#     xs.subscriptions.assert_equal(subscribe(200, 210))
+
+
+# def test_LastOrDefaultAsync_PredicateThrows():
+#     var ex, res, scheduler, xs
+#     ex = 'ex'
+#     scheduler = TestScheduler()
+#     xs = scheduler.create_hot_observable(on_next(150, 1), on_next(210, 2), on_next(220, 3), on_next(230, 4), on_next(240, 5), on_completed(250))
+#     res = scheduler.start(create=create)
+#         return xs.lastOrDefault(function (x) {
+#             if (x < 4) {
+#                 return x % 2 == 1
+#             } else {
+#                 throw ex
+#             }
+#         }, 0)
+    
+#     res.messages.assert_equal(on_error(230, ex))
+#     xs.subscriptions.assert_equal(subscribe(200, 230))
+
+
+# // Single
+# def test_SingleAsync_Empty():
+#     var res, scheduler, xs
+#     scheduler = TestScheduler()
+#     xs = scheduler.create_hot_observable(on_next(150, 1), on_completed(250))
+#     res = scheduler.start(create=create)
+#         return xs.single()
+    
+#     res.messages.assert_equal(on_error(250, function (e) {
+#         return e !== null
+#     }))
+#     xs.subscriptions.assert_equal(subscribe(200, 250))
+
+
+# def test_SingleAsync_One():
+#     var res, scheduler, xs
+#     scheduler = TestScheduler()
+#     xs = scheduler.create_hot_observable(on_next(150, 1), on_next(210, 2), on_completed(250))
+#     res = scheduler.start(create=create)
+#         return xs.single()
+    
+#     res.messages.assert_equal(on_next(250, 2), on_completed(250))
+#     xs.subscriptions.assert_equal(subscribe(200, 250))
+
+
+# def test_SingleAsync_Many():
+#     var res, scheduler, xs
+#     scheduler = TestScheduler()
+#     xs = scheduler.create_hot_observable(on_next(150, 1), on_next(210, 2), on_next(220, 3), on_completed(250))
+#     res = scheduler.start(create=create)
+#         return xs.single()
+    
+#     res.messages.assert_equal(on_error(220, function (e) {
+#         return e !== null
+#     }))
+#     xs.subscriptions.assert_equal(subscribe(200, 220))
+
+
+# def test_SingleAsync_Error():
+#     var ex, res, scheduler, xs
+#     ex = 'ex'
+#     scheduler = TestScheduler()
+#     xs = scheduler.create_hot_observable(on_next(150, 1), on_error(210, ex))
+#     res = scheduler.start(create=create)
+#         return xs.single()
+    
+#     res.messages.assert_equal(on_error(210, ex))
+#     xs.subscriptions.assert_equal(subscribe(200, 210))
+
+
+# def test_SingleAsync_Predicate():
+#     var res, scheduler, xs
+#     scheduler = TestScheduler()
+#     xs = scheduler.create_hot_observable(on_next(150, 1), on_next(210, 2), on_next(220, 3), on_next(230, 4), on_next(240, 5), on_completed(250))
+#     res = scheduler.start(create=create)
+#         return xs.single(function (x) {
+#             return x % 2 == 1
+        
+    
+#     res.messages.assert_equal(on_error(240, function (e) {
+#         return e !== null
+#     }))
+#     xs.subscriptions.assert_equal(subscribe(200, 240))
+
+
+# def test_SingleAsync_Predicate_Empty():
+#     var res, scheduler, xs
+#     scheduler = TestScheduler()
+#     xs = scheduler.create_hot_observable(on_next(150, 1), on_completed(250))
+#     res = scheduler.start(create=create)
+#         return xs.single(function (x) {
+#             return x % 2 == 1
+        
+    
+#     res.messages.assert_equal(on_error(250, function (e) {
+#         return e !== null
+#     }))
+#     xs.subscriptions.assert_equal(subscribe(200, 250))
+
+
+# def test_SingleAsync_Predicate_One():
+#     var res, scheduler, xs
+#     scheduler = TestScheduler()
+#     xs = scheduler.create_hot_observable(on_next(150, 1), on_next(210, 2), on_next(220, 3), on_next(230, 4), on_next(240, 5), on_completed(250))
+#     res = scheduler.start(create=create)
+#         return xs.single(function (x) {
+#             return x == 4
+        
+    
+#     res.messages.assert_equal(on_next(250, 4), on_completed(250))
+#     xs.subscriptions.assert_equal(subscribe(200, 250))
+
+
+# def test_SingleAsync_Predicate_Throw():
+#     var ex, res, scheduler, xs
+#     ex = 'ex'
+#     scheduler = TestScheduler()
+#     xs = scheduler.create_hot_observable(on_next(150, 1), on_error(210, ex))
+#     res = scheduler.start(create=create)
+#         return xs.single(function (x) {
+#             return x > 10
+        
+    
+#     res.messages.assert_equal(on_error(210, ex))
+#     xs.subscriptions.assert_equal(subscribe(200, 210))
+
+
+# def test_SingleAsync_PredicateThrows():
+#     var ex, res, scheduler, xs
+#     ex = 'ex'
+#     scheduler = TestScheduler()
+#     xs = scheduler.create_hot_observable(on_next(150, 1), on_next(210, 2), on_next(220, 3), on_next(230, 4), on_next(240, 5), on_completed(250))
+#     res = scheduler.start(create=create)
+#         return xs.single(function (x) {
+#             if (x < 4) {
+#                 return false
+#             } else {
+#                 throw ex
+#             }
+        
+    
+#     res.messages.assert_equal(on_error(230, ex))
+#     xs.subscriptions.assert_equal(subscribe(200, 230))
+
+
+# // Single Or Default
+# def test_SingleOrDefaultAsync_Empty():
+#     var res, scheduler, xs
+#     scheduler = TestScheduler()
+#     xs = scheduler.create_hot_observable(on_next(150, 1), on_completed(250))
+#     res = scheduler.start(create=create)
+#         return xs.singleOrDefault(null, 0)
+    
+#     res.messages.assert_equal(on_next(250, 0), on_completed(250))
+#     xs.subscriptions.assert_equal(subscribe(200, 250))
+
+
+# def test_SingleOrDefaultAsync_One():
+#     var res, scheduler, xs
+#     scheduler = TestScheduler()
+#     xs = scheduler.create_hot_observable(on_next(150, 1), on_next(210, 2), on_completed(250))
+#     res = scheduler.start(create=create)
+#         return xs.singleOrDefault(null, 0)
+    
+#     res.messages.assert_equal(on_next(250, 2), on_completed(250))
+#     xs.subscriptions.assert_equal(subscribe(200, 250))
+
+
+# def test_SingleOrDefaultAsync_Many():
+#     var res, scheduler, xs
+#     scheduler = TestScheduler()
+#     xs = scheduler.create_hot_observable(on_next(150, 1), on_next(210, 2), on_next(220, 3), on_completed(250))
+#     res = scheduler.start(create=create)
+#         return xs.singleOrDefault(null, 0)
+    
+#     res.messages.assert_equal(on_error(220, function (e) {
+#         return e !== null
+#     }))
+#     xs.subscriptions.assert_equal(subscribe(200, 220))
+
+
+# def test_SingleOrDefaultAsync_Error():
+#     var ex, res, scheduler, xs
+#     ex = 'ex'
+#     scheduler = TestScheduler()
+#     xs = scheduler.create_hot_observable(on_next(150, 1), on_error(210, ex))
+#     res = scheduler.start(create=create)
+#         return xs.singleOrDefault(null, 0)
+    
+#     res.messages.assert_equal(on_error(210, ex))
+#     xs.subscriptions.assert_equal(subscribe(200, 210))
+
+
+# def test_SingleOrDefaultAsync_Predicate():
+#     var res, scheduler, xs
+#     scheduler = TestScheduler()
+#     xs = scheduler.create_hot_observable(on_next(150, 1), on_next(210, 2), on_next(220, 3), on_next(230, 4), on_next(240, 5), on_completed(250))
+#     res = scheduler.start(create=create)
+#         return xs.singleOrDefault(function (x) {
+#             return x % 2 == 1
+#         }, 0)
+    
+#     res.messages.assert_equal(on_error(240, function (e) {
+#         return e !== null
+#     }))
+#     xs.subscriptions.assert_equal(subscribe(200, 240))
+
+
+# def test_SingleOrDefaultAsync_Predicate_Empty():
+#     var res, scheduler, xs
+#     scheduler = TestScheduler()
+#     xs = scheduler.create_hot_observable(on_next(150, 1), on_completed(250))
+#     res = scheduler.start(create=create)
+#         return xs.singleOrDefault(function (x) {
+#             return x % 2 == 1
+#         }, 0)
+    
+#     res.messages.assert_equal(on_next(250, 0), on_completed(250))
+#     xs.subscriptions.assert_equal(subscribe(200, 250))
+
+
+# def test_SingleOrDefaultAsync_Predicate_One():
+#     var ex, res, scheduler, xs
+#     ex = 'ex'
+#     scheduler = TestScheduler()
+#     xs = scheduler.create_hot_observable(on_next(150, 1), on_next(210, 2), on_next(220, 3), on_next(230, 4), on_next(240, 5), on_completed(250))
+#     res = scheduler.start(create=create)
+#         return xs.singleOrDefault(function (x) {
+#             return x == 4
+#         }, 0)
+    
+#     res.messages.assert_equal(on_next(250, 4), on_completed(250))
+#     xs.subscriptions.assert_equal(subscribe(200, 250))
+
+
+# def test_SingleOrDefaultAsync_Predicate_None():
+#     var res, scheduler, xs
+#     scheduler = TestScheduler()
+#     xs = scheduler.create_hot_observable(on_next(150, 1), on_next(210, 2), on_next(220, 3), on_next(230, 4), on_next(240, 5), on_completed(250))
+#     res = scheduler.start(create=create)
+#         return xs.singleOrDefault(function (x) {
+#             return x > 10
+#         }, 0)
+    
+#     res.messages.assert_equal(on_next(250, 0), on_completed(250))
+#     xs.subscriptions.assert_equal(subscribe(200, 250))
+
+
+# def test_SingleOrDefaultAsync_Predicate_Throw():
+#     var ex, res, scheduler, xs
+#     ex = 'ex'
+#     scheduler = TestScheduler()
+#     xs = scheduler.create_hot_observable(on_next(150, 1), on_error(210, ex))
+#     res = scheduler.start(create=create)
+#         return xs.singleOrDefault(function (x) {
+#             return x > 10
+#         }, 0)
+    
+#     res.messages.assert_equal(on_error(210, ex))
+#     xs.subscriptions.assert_equal(subscribe(200, 210))
+
+
+# def test_SingleOrDefaultAsync_PredicateThrows():
+#     var ex, res, scheduler, xs
+#     ex = 'ex'
+#     scheduler = TestScheduler()
+#     xs = scheduler.create_hot_observable(on_next(150, 1), on_next(210, 2), on_next(220, 3), on_next(230, 4), on_next(240, 5), on_completed(250))
+#     res = scheduler.start(create=create)
+#         return xs.singleOrDefault(function (x) {
+#             if (x < 4) {
+#                 return false
+#             } else {
+#                 throw ex
+#             }
+#         }, 0)
+    
+#     res.messages.assert_equal(on_error(230, ex))
+#     xs.subscriptions.assert_equal(subscribe(200, 230))
+
+if __name__ == '__main__':
     test_count_empty()